--- conflicted
+++ resolved
@@ -33,12 +33,9 @@
 
     CaptureTool* copy(QObject* parent = nullptr) override;
 
-<<<<<<< HEAD
-=======
 protected:
     ToolType nameID() const override;
 
->>>>>>> dfcc9cb9
 public slots:
     void pressed(const CaptureContext& context) override;
 };