--- conflicted
+++ resolved
@@ -41,11 +41,8 @@
 protected:
     void updateBackup(const QPixmap& pixmap);
     void addPoint(const QPoint& point);
-<<<<<<< HEAD
-=======
 
     virtual ToolType nameID() const = 0;
->>>>>>> dfcc9cb9
 
     QPixmap m_pixmapBackup;
     QRect m_backupArea;
