// Copyright(c) 2017-2019 Alejandro Sirgo Rica & Contributors
//
// This file is part of Flameshot.
//
//     Flameshot is free software: you can redistribute it and/or modify
//     it under the terms of the GNU General Public License as published by
//     the Free Software Foundation, either version 3 of the License, or
//     (at your option) any later version.
//
//     Flameshot is distributed in the hope that it will be useful,
//     but WITHOUT ANY WARRANTY; without even the implied warranty of
//     MERCHANTABILITY or FITNESS FOR A PARTICULAR PURPOSE.  See the
//     GNU General Public License for more details.
//
//     You should have received a copy of the GNU General Public License
//     along with Flameshot.  If not, see <http://www.gnu.org/licenses/>.

#include "selectiontool.h"
#include <QPainter>

namespace {
#define PADDING_VALUE 2
}

SelectionTool::SelectionTool(QObject* parent)
  : AbstractTwoPointTool(parent)
{
    m_supportsDiagonalAdj = true;
}

bool SelectionTool::closeOnButtonPressed() const
{
    return false;
}

QIcon SelectionTool::icon(const QColor& background, bool inEditor) const
{
    Q_UNUSED(inEditor);
    return QIcon(iconPath(background) + "square-outline.svg");
}
QString SelectionTool::name() const
{
    return tr("Rectangular Selection");
}

<<<<<<< HEAD
QString SelectionTool::nameID()
{
    return QLatin1String("");
=======
ToolType SelectionTool::nameID() const
{
    return ToolType::SELECTION;
>>>>>>> dfcc9cb9
}

QString SelectionTool::description() const
{
    return tr("Set Selection as the paint tool");
}

CaptureTool* SelectionTool::copy(QObject* parent)
{
    return new SelectionTool(parent);
}

void SelectionTool::process(QPainter& painter,
                            const QPixmap& pixmap,
                            bool recordUndo)
{
    if (recordUndo) {
        updateBackup(pixmap);
    }
    painter.setPen(QPen(m_color, m_thickness));
    painter.drawRect(QRect(m_points.first, m_points.second));
}

void SelectionTool::paintMousePreview(QPainter& painter,
                                      const CaptureContext& context)
{
    painter.setPen(QPen(context.color, PADDING_VALUE + context.thickness));
    painter.drawLine(context.mousePos, context.mousePos);
}

void SelectionTool::drawStart(const CaptureContext& context)
{
    m_color = context.color;
    m_thickness = context.thickness + PADDING_VALUE;
    m_points.first = context.mousePos;
    m_points.second = context.mousePos;
}

void SelectionTool::pressed(const CaptureContext& context)
{
    Q_UNUSED(context);
}<|MERGE_RESOLUTION|>--- conflicted
+++ resolved
@@ -43,15 +43,9 @@
     return tr("Rectangular Selection");
 }
 
-<<<<<<< HEAD
-QString SelectionTool::nameID()
-{
-    return QLatin1String("");
-=======
 ToolType SelectionTool::nameID() const
 {
     return ToolType::SELECTION;
->>>>>>> dfcc9cb9
 }
 
 QString SelectionTool::description() const
