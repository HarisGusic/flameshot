// Copyright(c) 2017-2019 Alejandro Sirgo Rica & Contributors
//
// This file is part of Flameshot.
//
//     Flameshot is free software: you can redistribute it and/or modify
//     it under the terms of the GNU General Public License as published by
//     the Free Software Foundation, either version 3 of the License, or
//     (at your option) any later version.
//
//     Flameshot is distributed in the hope that it will be useful,
//     but WITHOUT ANY WARRANTY; without even the implied warranty of
//     MERCHANTABILITY or FITNESS FOR A PARTICULAR PURPOSE.  See the
//     GNU General Public License for more details.
//
//     You should have received a copy of the GNU General Public License
//     along with Flameshot.  If not, see <http://www.gnu.org/licenses/>.

#pragma once

#include "src/tools/abstractactiontool.h"

class AppLauncher : public AbstractActionTool
{
    Q_OBJECT
public:
    explicit AppLauncher(QObject* parent = nullptr);

    bool closeOnButtonPressed() const;

    QIcon icon(const QColor& background, bool inEditor) const override;
    QString name() const override;
    QString description() const override;

    QWidget* widget() override;

    CaptureTool* copy(QObject* parent = nullptr) override;
<<<<<<< HEAD
=======

protected:
    ToolType nameID() const override;
>>>>>>> dfcc9cb9

public slots:
    void pressed(const CaptureContext& context) override;

private:
    QPixmap capture;
};<|MERGE_RESOLUTION|>--- conflicted
+++ resolved
@@ -34,12 +34,9 @@
     QWidget* widget() override;
 
     CaptureTool* copy(QObject* parent = nullptr) override;
-<<<<<<< HEAD
-=======
 
 protected:
     ToolType nameID() const override;
->>>>>>> dfcc9cb9
 
 public slots:
     void pressed(const CaptureContext& context) override;
