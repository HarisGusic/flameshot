--- conflicted
+++ resolved
@@ -18,11 +18,7 @@
 #pragma once
 
 #include "src/tools/capturetool.h"
-<<<<<<< HEAD
-#include "src/widgets/capture/capturebutton.h"
-=======
 #include "src/widgets/capture/capturetoolbutton.h"
->>>>>>> dfcc9cb9
 #include <QObject>
 
 class CaptureTool;
@@ -37,10 +33,6 @@
     ToolFactory(const ToolFactory&) = delete;
     ToolFactory& operator=(const ToolFactory&) = delete;
 
-<<<<<<< HEAD
-    CaptureTool* CreateTool(CaptureButton::ButtonType t,
-=======
     CaptureTool* CreateTool(CaptureToolButton::ButtonType t,
->>>>>>> dfcc9cb9
                             QObject* parent = nullptr);
 };