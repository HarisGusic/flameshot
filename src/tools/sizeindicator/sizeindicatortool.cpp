--- conflicted
+++ resolved
@@ -37,15 +37,9 @@
     return tr("Selection Size Indicator");
 }
 
-<<<<<<< HEAD
-QString SizeIndicatorTool::nameID()
-{
-    return QLatin1String("");
-=======
 ToolType SizeIndicatorTool::nameID() const
 {
     return ToolType::SIZEINDICATOR;
->>>>>>> dfcc9cb9
 }
 
 QString SizeIndicatorTool::description() const
