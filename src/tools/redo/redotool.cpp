// Copyright(c) 2017-2019 Alejandro Sirgo Rica & Contributors
//
// This file is part of Flameshot.
//
//     Flameshot is free software: you can redistribute it and/or modify
//     it under the terms of the GNU General Public License as published by
//     the Free Software Foundation, either version 3 of the License, or
//     (at your option) any later version.
//
//     Flameshot is distributed in the hope that it will be useful,
//     but WITHOUT ANY WARRANTY; without even the implied warranty of
//     MERCHANTABILITY or FITNESS FOR A PARTICULAR PURPOSE.  See the
//     GNU General Public License for more details.
//
//     You should have received a copy of the GNU General Public License
//     along with Flameshot.  If not, see <http://www.gnu.org/licenses/>.

#include "redotool.h"
#include <QPainter>

RedoTool::RedoTool(QObject* parent)
  : AbstractActionTool(parent)
{}

bool RedoTool::closeOnButtonPressed() const
{
    return false;
}

QIcon RedoTool::icon(const QColor& background, bool inEditor) const
{
    Q_UNUSED(inEditor);
    return QIcon(iconPath(background) + "redo-variant.svg");
}
QString RedoTool::name() const
{
    return tr("Redo");
}

<<<<<<< HEAD
QString RedoTool::nameID()
{
    return QLatin1String("");
=======
ToolType RedoTool::nameID() const
{
    return ToolType::REDO;
>>>>>>> dfcc9cb9
}

QString RedoTool::description() const
{
    return tr("Redo the next modification");
}

CaptureTool* RedoTool::copy(QObject* parent)
{
    return new RedoTool(parent);
}

void RedoTool::pressed(const CaptureContext& context)
{
    Q_UNUSED(context);
    emit requestAction(REQ_REDO_MODIFICATION);
}<|MERGE_RESOLUTION|>--- conflicted
+++ resolved
@@ -37,15 +37,9 @@
     return tr("Redo");
 }
 
-<<<<<<< HEAD
-QString RedoTool::nameID()
-{
-    return QLatin1String("");
-=======
 ToolType RedoTool::nameID() const
 {
     return ToolType::REDO;
->>>>>>> dfcc9cb9
 }
 
 QString RedoTool::description() const
