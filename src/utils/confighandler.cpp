// SPDX-License-Identifier: GPL-3.0-or-later
// SPDX-FileCopyrightText: 2017-2019 Alejandro Sirgo Rica & Contributors

#include "confighandler.h"
#include "src/tools/capturetool.h"
#include "src/utils/configshortcuts.h"
#include "systemnotification.h"
#include <QCoreApplication>
#include <QDebug>
#include <QDir>
#include <QFile>
#include <QKeySequence>
#include <QStandardPaths>
#include <algorithm>
#if defined(Q_OS_MACOS)
#include <QProcess>
#endif

ConfigHandler::ConfigHandler()
{
    m_settings.setDefaultFormat(QSettings::IniFormat);
}

QVector<CaptureToolButton::ButtonType> ConfigHandler::getButtons()
{
    QVector<CaptureToolButton::ButtonType> buttons;
    if (m_settings.contains(QStringLiteral("buttons"))) {
        // TODO: remove toList in v1.0
        QVector<int> buttonsInt =
          value(QStringLiteral("buttons")).value<QList<int>>().toVector();
        bool modified = normalizeButtons(buttonsInt);
        if (modified) {
            setValue(QStringLiteral("buttons"),
                     QVariant::fromValue(buttonsInt.toList()));
        }
        buttons = fromIntToButton(buttonsInt);
    } else {
        // Default tools
        buttons = CaptureToolButton::getIterableButtonTypes();
        buttons.removeOne(CaptureToolButton::TYPE_SIZEDECREASE);
        buttons.removeOne(CaptureToolButton::TYPE_SIZEINCREASE);
    }

    using bt = CaptureToolButton::ButtonType;
    std::sort(buttons.begin(), buttons.end(), [](bt a, bt b) {
        return CaptureToolButton::getPriorityByButton(a) <
               CaptureToolButton::getPriorityByButton(b);
    });
    return buttons;
}

void ConfigHandler::setButtons(
  const QVector<CaptureToolButton::ButtonType>& buttons)
{
    QVector<int> l = fromButtonToInt(buttons);
    normalizeButtons(l);
    // TODO: remove toList in v1.0
    setValue(QStringLiteral("buttons"), QVariant::fromValue(l.toList()));
}

QVector<QColor> ConfigHandler::getUserColors()
{
    QVector<QColor> colors;
    const QVector<QColor>& defaultColors = {
        Qt::darkRed, Qt::red,  Qt::yellow,  Qt::green,       Qt::darkGreen,
        Qt::cyan,    Qt::blue, Qt::magenta, Qt::darkMagenta, QColor()
    };

    if (m_settings.contains(QStringLiteral("userColors"))) {
        for (const QString& hex :
             value(QStringLiteral("userColors")).toStringList()) {
            if (QColor::isValidColor(hex)) {
                colors.append(QColor(hex));
            } else if (hex == QStringLiteral("picker")) {
                colors.append(QColor());
            }
        }

        if (colors.isEmpty()) {
            colors = defaultColors;
        }
    } else {
        colors = defaultColors;
    }

    return colors;
}

QString ConfigHandler::savePath()
{
    return value(QStringLiteral("savePath")).toString();
}

void ConfigHandler::setSavePath(const QString& savePath)
{
    setValue(QStringLiteral("savePath"), savePath);
}

bool ConfigHandler::savePathFixed()
{
    if (!m_settings.contains(QStringLiteral("savePathFixed"))) {
        setValue(QStringLiteral("savePathFixed"), false);
    }
    return value(QStringLiteral("savePathFixed")).toBool();
}

void ConfigHandler::setSavePathFixed(bool savePathFixed)
{
    setValue(QStringLiteral("savePathFixed"), savePathFixed);
}

QColor ConfigHandler::uiMainColorValue()
{
    QColor res = QColor(116, 0, 150);

    if (m_settings.contains(QStringLiteral("uiColor"))) {
        QString hex = value(QStringLiteral("uiColor")).toString();

        if (QColor::isValidColor(hex)) {
            res = QColor(hex);
        }
    }
    return res;
}

void ConfigHandler::setUIMainColor(const QColor& c)
{
    setValue(QStringLiteral("uiColor"), c.name());
}

QColor ConfigHandler::uiContrastColorValue()
{
    QColor res = QColor(39, 0, 50);

    if (m_settings.contains(QStringLiteral("contrastUiColor"))) {
        QString hex = value(QStringLiteral("contrastUiColor")).toString();

        if (QColor::isValidColor(hex)) {
            res = QColor(hex);
        }
    }

    return res;
}

void ConfigHandler::setUIContrastColor(const QColor& c)
{
    setValue(QStringLiteral("contrastUiColor"), c.name());
}

QColor ConfigHandler::drawColorValue()
{
    QColor res(Qt::red);

    if (m_settings.contains(QStringLiteral("drawColor"))) {
        QString hex = value(QStringLiteral("drawColor")).toString();

        if (QColor::isValidColor(hex)) {
            res = QColor(hex);
        }
    }

    return res;
}

void ConfigHandler::setDrawColor(const QColor& c)
{
    setValue(QStringLiteral("drawColor"), c.name());
}

void ConfigHandler::setFontFamily(const QString& fontFamily)
{
    setValue(QStringLiteral("fontFamily"), fontFamily);
}

const QString& ConfigHandler::fontFamily()
{
    m_strRes.clear();
    if (m_settings.contains(QStringLiteral("fontFamily"))) {
        m_strRes = value(QStringLiteral("fontFamily")).toString();
    }
    return m_strRes;
}

bool ConfigHandler::showHelpValue()
{
    bool res = true;
    if (m_settings.contains(QStringLiteral("showHelp"))) {
        res = value(QStringLiteral("showHelp")).toBool();
    }
    return res;
}

void ConfigHandler::setShowHelp(const bool showHelp)
{
    setValue(QStringLiteral("showHelp"), showHelp);
}

bool ConfigHandler::showSidePanelButtonValue()
{
    return value(QStringLiteral("showSidePanelButton"), true).toBool();
}

void ConfigHandler::setShowSidePanelButton(const bool showSidePanelButton)
{
    setValue(QStringLiteral("showSidePanelButton"), showSidePanelButton);
}

void ConfigHandler::setIgnoreUpdateToVersion(const QString& text)
{
    setValue(QStringLiteral("ignoreUpdateToVersion"), text);
}

QString ConfigHandler::ignoreUpdateToVersion()
{
    return value(QStringLiteral("ignoreUpdateToVersion")).toString();
}

void ConfigHandler::setUndoLimit(int value)
{
    setValue(QStringLiteral("undoLimit"), value);
}

int ConfigHandler::undoLimit()
{
    int limit = 100;
    if (m_settings.contains(QStringLiteral("undoLimit"))) {
        limit = value(QStringLiteral("undoLimit")).toInt();
        limit = qBound(1, limit, 999);
    }
    return limit;
}

bool ConfigHandler::desktopNotificationValue()
{
    bool res = true;
    if (m_settings.contains(QStringLiteral("showDesktopNotification"))) {
        res = value(QStringLiteral("showDesktopNotification")).toBool();
    }
    return res;
}

void ConfigHandler::setDesktopNotification(const bool showDesktopNotification)
{
    setValue(QStringLiteral("showDesktopNotification"),
             showDesktopNotification);
}

QString ConfigHandler::filenamePatternDefault()
{
    m_strRes = QLatin1String("%F_%H-%M");
    return m_strRes;
}

QString ConfigHandler::filenamePatternValue()
{
    m_strRes = value(QStringLiteral("filenamePattern")).toString();
    if (m_strRes.isEmpty()) {
        m_strRes = filenamePatternDefault();
    }
    return m_strRes;
}

void ConfigHandler::setFilenamePattern(const QString& pattern)
{
    return setValue(QStringLiteral("filenamePattern"), pattern);
}

bool ConfigHandler::disabledTrayIconValue()
{
    bool res = false;
    if (m_settings.contains(QStringLiteral("disabledTrayIcon"))) {
        res = value(QStringLiteral("disabledTrayIcon")).toBool();
    }
    return res;
}

void ConfigHandler::setDisabledTrayIcon(const bool disabledTrayIcon)
{
    setValue(QStringLiteral("disabledTrayIcon"), disabledTrayIcon);
}

int ConfigHandler::drawThicknessValue()
{
    int res = 3;
    if (m_settings.contains(QStringLiteral("drawThickness"))) {
        res = value(QStringLiteral("drawThickness")).toInt();
    }
    return res;
}

void ConfigHandler::setDrawThickness(const int thickness)
{
    setValue(QStringLiteral("drawThickness"), thickness);
}

int ConfigHandler::drawFontSizeValue()
{
    int res = 8;
    if (m_settings.contains(QStringLiteral("drawFontSize"))) {
        res = value(QStringLiteral("drawFontSize")).toInt();
    }
    return res;
}

void ConfigHandler::setDrawFontSize(const int fontSize)
{
    setValue(QStringLiteral("drawFontSize"), fontSize);
}

bool ConfigHandler::keepOpenAppLauncherValue()
{
    return value(QStringLiteral("keepOpenAppLauncher")).toBool();
}

void ConfigHandler::setKeepOpenAppLauncher(const bool keepOpen)
{
    setValue(QStringLiteral("keepOpenAppLauncher"), keepOpen);
}

bool ConfigHandler::checkForUpdates()
{
    bool res = true;
    if (m_settings.contains(QStringLiteral("checkForUpdates"))) {
        res = value(QStringLiteral("checkForUpdates")).toBool();
    }
    return res;
}

void ConfigHandler::setCheckForUpdates(const bool checkForUpdates)
{
    setValue(QStringLiteral("checkForUpdates"), checkForUpdates);
}

bool ConfigHandler::startupLaunchValue()
{
#if defined(Q_OS_MACOS)
    bool res = false;
#else
    bool res = true;
#endif
    if (m_settings.contains(QStringLiteral("startupLaunch"))) {
        res = value(QStringLiteral("startupLaunch")).toBool();
    }
    if (res != verifyLaunchFile()) {
        setStartupLaunch(res);
    }
    return res;
}

bool ConfigHandler::verifyLaunchFile()
{
#if defined(Q_OS_LINUX) || defined(Q_OS_UNIX)
    QString path = QStandardPaths::locate(QStandardPaths::GenericConfigLocation,
                                          "autostart/",
                                          QStandardPaths::LocateDirectory) +
                   "Flameshot.desktop";
    bool res = QFile(path).exists();
#elif defined(Q_OS_WIN)
    QSettings bootUpSettings(
      "HKEY_CURRENT_USER\\SOFTWARE\\Microsoft\\Windows\\CurrentVersion\\Run",
      QSettings::NativeFormat);
    bool res =
      bootUpSettings.value("Flameshot").toString() ==
      QDir::toNativeSeparators(QCoreApplication::applicationFilePath());
#endif
    return res;
}

void ConfigHandler::setStartupLaunch(const bool start)
{
    if (start == value(QStringLiteral("startupLaunch")).toBool()) {
        return;
    }
    setValue(QStringLiteral("startupLaunch"), start);
#if defined(Q_OS_MACOS)
    /* TODO - there should be more correct way via API, but didn't find it
     without extra dependencies, there should be something like that:
     https://stackoverflow.com/questions/3358410/programmatically-run-at-startup-on-mac-os-x
     But files with this features differs on different MacOS versions and it
     doesn't work not on a BigSur at lease.
     */
    QProcess process;
    if (start) {
        process.start("osascript",
                      QStringList()
                        << "-e"
                        << "tell application \"System Events\" to make login "
                           "item at end with properties {name: "
                           "\"Flameshot\",path:\"/Applications/"
                           "flameshot.app\", hidden:false}");
    } else {
        process.start("osascript",
                      QStringList() << "-e"
                                    << "tell application \"System Events\" to "
                                       "delete login item \"Flameshot\"");
    }
    if (!process.waitForFinished()) {
        qWarning() << "Login items is changed. " << process.errorString();
    } else {
        qWarning() << "Unable to change login items, error:"
                   << process.readAll();
    }
#elif defined(Q_OS_LINUX) || defined(Q_OS_UNIX)
    QString path = QStandardPaths::locate(QStandardPaths::GenericConfigLocation,
                                          "autostart/",
                                          QStandardPaths::LocateDirectory);
    QDir autostartDir(path);
    if (!autostartDir.exists()) {
        autostartDir.mkpath(".");
    }

    QFile file(path + "Flameshot.desktop");
    if (start) {
        if (file.open(QIODevice::WriteOnly)) {
            QByteArray data("[Desktop Entry]\nName=flameshot\nIcon=flameshot"
                            "\nExec=flameshot\nTerminal=false\nType=Application"
                            "\nX-GNOME-Autostart-enabled=true\n");
            file.write(data);
        }
    } else {
        file.remove();
    }
#elif defined(Q_OS_WIN)
    QSettings bootUpSettings(
      "HKEY_CURRENT_USER\\SOFTWARE\\Microsoft\\Windows\\CurrentVersion\\Run",
      QSettings::NativeFormat);
    // set workdir for flameshot on startup
    QSettings bootUpPath(
      "HKEY_CURRENT_USER\\SOFTWARE\\Microsoft\\Windows\\CurrentVersion\\App "
      "Paths",
      QSettings::NativeFormat);
    if (start) {
        QString app_path =
          QDir::toNativeSeparators(QCoreApplication::applicationFilePath());
        bootUpSettings.setValue("Flameshot", app_path);

        // set application workdir
        bootUpPath.beginGroup("flameshot.exe");
        bootUpPath.setValue("Path", QCoreApplication::applicationDirPath());
        bootUpPath.endGroup();

    } else {
        bootUpSettings.remove("Flameshot");

        // remove application workdir
        bootUpPath.beginGroup("flameshot.exe");
        bootUpPath.remove("");
        bootUpPath.endGroup();
    }
#endif
}

bool ConfigHandler::showStartupLaunchMessage()
{
    if (!m_settings.contains(QStringLiteral("showStartupLaunchMessage"))) {
        setValue(QStringLiteral("showStartupLaunchMessage"), true);
    }
    return value(QStringLiteral("showStartupLaunchMessage")).toBool();
}

void ConfigHandler::setShowStartupLaunchMessage(
  const bool showStartupLaunchMessage)
{
    setValue(QStringLiteral("showStartupLaunchMessage"),
             showStartupLaunchMessage);
}

int ConfigHandler::contrastOpacityValue()
{
    int opacity = 190;
    if (m_settings.contains(QStringLiteral("contrastOpacity"))) {
        opacity = value(QStringLiteral("contrastOpacity")).toInt();
        opacity = qBound(0, opacity, 255);
    }
    return opacity;
}

void ConfigHandler::setContrastOpacity(const int transparency)
{
    setValue(QStringLiteral("contrastOpacity"), transparency);
}

bool ConfigHandler::copyAndCloseAfterUploadEnabled()
{
    bool res = true;
    if (m_settings.contains(QStringLiteral("copyAndCloseAfterUpload"))) {
        res = value(QStringLiteral("copyAndCloseAfterUpload")).toBool();
    }
    return res;
}

void ConfigHandler::setCopyAndCloseAfterUploadEnabled(const bool value)
{
    setValue(QStringLiteral("copyAndCloseAfterUpload"), value);
}

bool ConfigHandler::historyConfirmationToDelete()
{
    bool res = true;
    if (m_settings.contains(QStringLiteral("historyConfirmationToDelete"))) {
        res = value(QStringLiteral("historyConfirmationToDelete")).toBool();
    }
    return res;
}

void ConfigHandler::setHistoryConfirmationToDelete(const bool check)
{
    setValue(QStringLiteral("historyConfirmationToDelete"), check);
}

int ConfigHandler::uploadHistoryMaxSizeValue()
{
    int max = 25;
    if (m_settings.contains(QStringLiteral("uploadHistoryMax"))) {
        max = value(QStringLiteral("uploadHistoryMax")).toInt();
    }
    return max;
}

void ConfigHandler::setUploadHistoryMaxSize(const int max)
{
    setValue(QStringLiteral("uploadHistoryMax"), max);
}

bool ConfigHandler::saveAfterCopyValue()
{
    return value(QStringLiteral("saveAfterCopy")).toBool();
}

void ConfigHandler::setSaveAfterCopy(const bool save)
{
    setValue(QStringLiteral("saveAfterCopy"), save);
}

bool ConfigHandler::copyPathAfterSaveEnabled()
{
    bool res = false;
    if (m_settings.contains(QStringLiteral("copyPathAfterSave"))) {
        res = value(QStringLiteral("copyPathAfterSave")).toBool();
    }
    return res;
}

void ConfigHandler::setCopyPathAfterSaveEnabled(const bool value)
{
    setValue(QStringLiteral("copyPathAfterSave"), value);
}

bool ConfigHandler::useJpgForClipboard() const
{
#if !defined(Q_OS_MACOS)
    // FIXME - temporary fix to disable option for MacOS
    if (m_settings.contains(QStringLiteral("useJpgForClipboard"))) {
        return value(QStringLiteral("useJpgForClipboard")).toBool();
    }
#endif
    return false;
}

void ConfigHandler::setUseJpgForClipboard(const bool value)
{
    setValue(QStringLiteral("useJpgForClipboard"), value);
}

void ConfigHandler::setSaveAsFileExtension(const QString& extension)
{
    setValue(QStringLiteral("setSaveAsFileExtension"), extension);
}

QString ConfigHandler::getSaveAsFileExtension()
{
    return m_settings
      .value(QStringLiteral("setSaveAsFileExtension"), QString(".png"))
      .toString();
}

void ConfigHandler::setDefaultSettings()
{
    foreach (const QString& key, m_settings.allKeys()) {
        if (key.startsWith("Shortcuts/")) {
            // Do not reset Shortcuts
            continue;
        }
        m_settings.remove(key);
    }
    m_settings.sync();
}

void ConfigHandler::setAllTheButtons()
{
    QVector<int> buttons =
      fromButtonToInt(CaptureToolButton::getIterableButtonTypes());
    // TODO: remove toList in v1.0
    setValue(QStringLiteral("buttons"), QVariant::fromValue(buttons.toList()));
}

QString ConfigHandler::configFilePath() const
{
    return m_settings.fileName();
}

bool ConfigHandler::normalizeButtons(QVector<int>& buttons)
{
    QVector<int> listTypesInt =
      fromButtonToInt(CaptureToolButton::getIterableButtonTypes());

    bool hasChanged = false;
    for (int i = 0; i < buttons.size(); i++) {
        if (!listTypesInt.contains(buttons.at(i))) {
            buttons.remove(i);
            hasChanged = true;
        }
    }
    return hasChanged;
}

QVector<CaptureToolButton::ButtonType> ConfigHandler::fromIntToButton(
  const QVector<int>& l)
{
    QVector<CaptureToolButton::ButtonType> buttons;
    for (auto const i : l)
        buttons << static_cast<CaptureToolButton::ButtonType>(i);
    return buttons;
}

QVector<int> ConfigHandler::fromButtonToInt(
  const QVector<CaptureToolButton::ButtonType>& l)
{
    QVector<int> buttons;
    for (auto const i : l)
        buttons << static_cast<int>(i);
    return buttons;
}

bool ConfigHandler::setShortcut(const QString& shortcutName,
                                const QString& shortutValue)
{
    bool error = false;
    m_settings.beginGroup("Shortcuts");

    QVector<QKeySequence> reservedShortcuts;

#if defined(Q_OS_MACOS)
    reservedShortcuts << QKeySequence(Qt::CTRL + Qt::Key_Backspace)
                      << QKeySequence(Qt::Key_Escape);
#else
    reservedShortcuts << QKeySequence(Qt::Key_Backspace)
                      << QKeySequence(Qt::Key_Escape);
#endif

    if (shortutValue.isEmpty()) {
        setValue(shortcutName, "");
    } else if (reservedShortcuts.contains(QKeySequence(shortutValue))) {
        // do not allow to set reserved shortcuts
        error = true;
    } else {
        // Make no difference for Return and Enter keys
        QString shortcutItem = shortutValue;
        if (shortcutItem == "Enter") {
            shortcutItem = QKeySequence(Qt::Key_Return).toString();
        }

        // do not allow to set overlapped shortcuts
        foreach (auto currentShortcutName, m_settings.allKeys()) {
            if (value(currentShortcutName) == shortcutItem) {
                setValue(shortcutName, "");
                error = true;
                break;
            }
        }
        if (!error) {
            setValue(shortcutName, shortcutItem);
        }
    }
    m_settings.endGroup();
    return !error;
}

const QString& ConfigHandler::shortcut(const QString& shortcutName)
{
<<<<<<< HEAD
    m_strRes = value("Shortcuts/" + shortcutName).toString();
=======
    m_settings.beginGroup("Shortcuts");
    if (m_settings.contains(shortcutName)) {
        m_strRes = m_settings.value(shortcutName).toString();
    } else {
        m_strRes =
          ConfigShortcuts().captureShortcutDefault(shortcutName).toString();
    }
    m_settings.endGroup();
>>>>>>> b4c6778a
    return m_strRes;
}

void ConfigHandler::setValue(const QString& key, const QVariant& value)
{
    m_settings.setValue(key, value);
    auto status = m_settings.status();
    checkAndHandleError();
}

QVariant ConfigHandler::value(const QString& key,
                              const QVariant& fallback) const
{
    auto val = m_settings.value(key, fallback);
    if (!checkAndHandleError()) {
        return fallback;
    }
    return val;
}

const QStringList& ConfigHandler::recognizedGeneralOptions() const
{
    static QStringList options = { // General tab in config window
                                   "showHelp",
                                   "showSidePanelButton",
                                   "showDesktopNotification",
                                   "disabledTrayIcon",
                                   "historyConfirmationToDelete",
                                   "checkForUpdates",
                                   "startupLaunch",
                                   "showStartupLaunchMessage",
                                   "copyAndCloseAfterUpload",
                                   "copyPathAfterSave",
                                   "useJpgForClipboard",
                                   "saveAfterCopy",
                                   "savePath",
                                   "savePathFixed",
                                   "uploadHistoryMax",
                                   "undoLimit",
                                   // Interface tab
                                   "uiColor",
                                   "contrastUiColor",
                                   "contrastOpacity",
                                   "buttons",
                                   // Filename Editor tab
                                   "filenamePattern",
                                   // Others
                                   "saveAfterCopyPath",
                                   "drawThickness",
                                   "drawColor"
    };
    return options;
}

QStringList ConfigHandler::recognizedShortcutNames() const
{
    // TODO
    return {};
}

/// Return keys from group `group`. Use "General" for general settings.
QStringList ConfigHandler::keysFromGroup(const QString& group) const
{
    QStringList keys;
    for (const QString& key : m_settings.allKeys()) {
        if (group == "General" && !key.contains('/')) {
            keys.append(key);
        } else if (key.startsWith(group + "/")) {
            keys.append(key.mid(group.size() + 1));
        }
    }
    return keys;
}

bool ConfigHandler::isValidShortcutName(const QString& name) const
{
    // TODO
    return false;
}

bool ConfigHandler::checkAndHandleError() const
{
    if (!checkUnrecognizedSettings()) {
        auto msg =
          "The configuration contains an error. Falling back to default.";
        SystemNotification().sendMessage(msg);
        emit error(msg);
    }
    return false;
}

bool ConfigHandler::checkUnrecognizedSettings() const
{
    // sort the keys by group
    QStringList generalKeys = keysFromGroup("General"),
                shortcutKeys = keysFromGroup("Shortcuts"),
                recognizedGeneralKeys = recognizedGeneralOptions();

    auto generalKeySet = QSet(generalKeys.begin(), generalKeys.end());
    generalKeySet.subtract(
      QSet(recognizedGeneralKeys.begin(), recognizedGeneralKeys.end()));

    // check for outliers in [General]
    if (!generalKeySet.isEmpty()) {
        return false;
    }
    return true;
}<|MERGE_RESOLUTION|>--- conflicted
+++ resolved
@@ -679,9 +679,6 @@
 
 const QString& ConfigHandler::shortcut(const QString& shortcutName)
 {
-<<<<<<< HEAD
-    m_strRes = value("Shortcuts/" + shortcutName).toString();
-=======
     m_settings.beginGroup("Shortcuts");
     if (m_settings.contains(shortcutName)) {
         m_strRes = m_settings.value(shortcutName).toString();
@@ -690,7 +687,6 @@
           ConfigShortcuts().captureShortcutDefault(shortcutName).toString();
     }
     m_settings.endGroup();
->>>>>>> b4c6778a
     return m_strRes;
 }
 
