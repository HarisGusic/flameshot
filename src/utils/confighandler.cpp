// SPDX-License-Identifier: GPL-3.0-or-later
// SPDX-FileCopyrightText: 2017-2019 Alejandro Sirgo Rica & Contributors

#include "confighandler.h"
#include "src/tools/capturetool.h"
#include "systemnotification.h"
#include "valuehandler.h"
#include <QCoreApplication>
#include <QDebug>
#include <QDir>
#include <QFile>
#include <QFileSystemWatcher>
#include <QKeySequence>
#include <QMap>
#include <QSharedPointer>
#include <QStandardPaths>
#include <QTextStream>
#include <QVector>
#include <algorithm>
#include <stdexcept>
<<<<<<< HEAD
=======

>>>>>>> df5d9932
#if defined(Q_OS_MACOS)
#include <QProcess>
#endif

// HELPER FUNCTIONS

bool verifyLaunchFile()
{
#if defined(Q_OS_LINUX) || defined(Q_OS_UNIX)
    QString path = QStandardPaths::locate(QStandardPaths::GenericConfigLocation,
                                          "autostart/",
                                          QStandardPaths::LocateDirectory) +
                   "Flameshot.desktop";
    bool res = QFile(path).exists();
#elif defined(Q_OS_WIN)
    QSettings bootUpSettings(
      "HKEY_CURRENT_USER\\SOFTWARE\\Microsoft\\Windows\\CurrentVersion\\Run",
      QSettings::NativeFormat);
    bool res =
      bootUpSettings.value("Flameshot").toString() ==
      QDir::toNativeSeparators(QCoreApplication::applicationFilePath());
#endif
    return res;
}

// VALUE HANDLING

/**
 * Use this to declare a setting with a type that is either unrecognized by
 * QVariant or if you need to place additional constraints on its value.
 * @param KEY Name of the setting as in the config file
 *            (a C-style string literal)
 * @param TYPE An instance of a `ValueHandler` derivative. This must be
 *             specified in the form of a constructor, or the macro will
 *             misbehave.
 */
#define OPTION(KEY, TYPE)                                                      \
    {                                                                          \
        QStringLiteral(KEY), QSharedPointer<ValueHandler>(new TYPE)            \
    }

#define SHORTCUT(NAME, DEFAULT_VALUE)                                          \
    {                                                                          \
        QStringLiteral(NAME), QSharedPointer<KeySequence>(new KeySequence(     \
                                QKeySequence(QLatin1String(DEFAULT_VALUE))))   \
    }

/**
 * This map contains all the information that is needed to parse, verify and
 * preprocess each configuration option in the General section.
 * NOTE: Please keep it well structured
 */
// clang-format off
static QMap<class QString, QSharedPointer<ValueHandler>>
        recognizedGeneralOptions = {
//         KEY                            TYPE                 DEFAULT_VALUE
<<<<<<< HEAD
    OPTION("showHelp"                    ,Bool               ( true          )),
    OPTION("showSidePanelButton"         ,Bool               ( true          )),
    OPTION("showDesktopNotification"     ,Bool               ( true          )),
    OPTION("disabledTrayIcon"            ,Bool               ( false         )),
    OPTION("historyConfirmationToDelete" ,Bool               ( true          )),
    OPTION("checkForUpdates"             ,Bool               ( true          )),
    OPTION("allowMultipleGuiInstances"   ,Bool               ( false         )),
#if !defined(Q_OS_WIN)
    OPTION("autoCloseIdleDaemon"         ,Bool               ( false         )),
#endif
=======
        OPTION("showHelp"                    ,Bool               ( true          )),
        OPTION("showSidePanelButton"         ,Bool               ( true          )),
        OPTION("showDesktopNotification"     ,Bool               ( true          )),
        OPTION("disabledTrayIcon"            ,Bool               ( false         )),
        OPTION("historyConfirmationToDelete" ,Bool               ( true          )),
        OPTION("checkForUpdates"             ,Bool               ( true          )),
>>>>>>> df5d9932
#if defined(Q_OS_MACOS)
        OPTION("startupLaunch"               ,Bool               ( false         )),
#else
        OPTION("startupLaunch"               ,Bool               ( true          )),
#endif
        OPTION("showStartupLaunchMessage"    ,Bool               ( true          )),
        OPTION("copyAndCloseAfterUpload"     ,Bool               ( true          )),
        OPTION("copyPathAfterSave"           ,Bool               ( false         )),
        OPTION("antialiasingPinZoom"         ,Bool               ( true          )),
#if !defined(Q_OS_MACOS)
        OPTION("useJpgForClipboard"          ,Bool               ( false         )),
#endif
        OPTION("uploadWithoutConfirmation"   ,Bool               ( false         )),
        OPTION("saveAfterCopy"               ,Bool               ( false         )),
        OPTION("savePath"                    ,ExistingDir        (               )),
        OPTION("savePathFixed"               ,Bool               ( false         )),
        OPTION("setSaveAsFileExtension"      ,SaveFileExtension  (               )),
        OPTION("uploadHistoryMax"            ,LowerBoundedInt(0  , 25            )),
        OPTION("undoLimit"                   ,BoundedInt(0, 999  , 100           )),
        // Interface tab
        OPTION("uiColor"                     ,Color              ( {116, 0, 150} )),
        OPTION("contrastUiColor"             ,Color              ( {39, 0, 50}   )),
        OPTION("contrastOpacity"             ,BoundedInt(0, 255  , 190           )),
        OPTION("buttons"                     ,ButtonList         ( {}            )),
        // Filename Editor tab
        OPTION("filenamePattern"             ,FilenamePattern    ( {}            )),
        // Others
        OPTION("drawThickness"               ,LowerBoundedInt(1  , 3             )),
        OPTION("drawFontSize"                ,LowerBoundedInt(1  , 8             )),
        OPTION("drawColor"                   ,Color              ( Qt::red       )),
        OPTION("userColors"                  ,UserColors         (               )),
        OPTION("ignoreUpdateToVersion"       ,String             ( ""            )),
        OPTION("keepOpenAppLauncher"         ,Bool               ( false         )),
        OPTION("fontFamily"                  ,String             ( ""            )),
        // NOTE: If another tool size is added besides drawThickness and
        // drawFontSize, remember to update ConfigHandler::toolSize
};

static QMap<QString, QSharedPointer<KeySequence>> recognizedShortcuts = {
//           NAME                           DEFAULT_SHORTCUT
        SHORTCUT("TYPE_PENCIL"              ,   "P"                     ),
        SHORTCUT("TYPE_DRAWER"              ,   "D"                     ),
        SHORTCUT("TYPE_ARROW"               ,   "A"                     ),
        SHORTCUT("TYPE_SELECTION"           ,   "S"                     ),
        SHORTCUT("TYPE_RECTANGLE"           ,   "R"                     ),
        SHORTCUT("TYPE_CIRCLE"              ,   "C"                     ),
        SHORTCUT("TYPE_MARKER"              ,   "M"                     ),
        SHORTCUT("TYPE_MOVESELECTION"       ,   "Ctrl+M"                ),
        SHORTCUT("TYPE_UNDO"                ,   "Ctrl+Z"                ),
        SHORTCUT("TYPE_COPY"                ,   "Ctrl+C"                ),
        SHORTCUT("TYPE_SAVE"                ,   "Ctrl+S"                ),
        SHORTCUT("TYPE_ACCEPT"              ,   "Return"                ),
        SHORTCUT("TYPE_EXIT"                ,   "Ctrl+Q"                ),
        SHORTCUT("TYPE_IMAGEUPLOADER"       ,                           ),
#if !defined(Q_OS_MACOS)
        SHORTCUT("TYPE_OPEN_APP"            ,   "Ctrl+O"                ),
#endif
        SHORTCUT("TYPE_PIXELATE"            ,   "B"                     ),
        SHORTCUT("TYPE_INVERT"              ,   "I"                     ),
        SHORTCUT("TYPE_REDO"                ,   "Ctrl+Shift+Z"          ),
        SHORTCUT("TYPE_TEXT"                ,   "T"                     ),
        SHORTCUT("TYPE_TOGGLE_PANEL"        ,   "Space"                 ),
        SHORTCUT("TYPE_RESIZE_LEFT"         ,   "Shift+Left"            ),
        SHORTCUT("TYPE_RESIZE_RIGHT"        ,   "Shift+Right"           ),
        SHORTCUT("TYPE_RESIZE_UP"           ,   "Shift+Up"              ),
        SHORTCUT("TYPE_RESIZE_DOWN"         ,   "Shift+Down"            ),
        SHORTCUT("TYPE_SELECT_ALL"          ,   "Ctrl+A"                ),
        SHORTCUT("TYPE_MOVE_LEFT"           ,   "Left"                  ),
        SHORTCUT("TYPE_MOVE_RIGHT"          ,   "Right"                 ),
        SHORTCUT("TYPE_MOVE_UP"             ,   "Up"                    ),
        SHORTCUT("TYPE_MOVE_DOWN"           ,   "Down"                  ),
        SHORTCUT("TYPE_COMMIT_CURRENT_TOOL" ,   "Ctrl+Return"           ),
#if defined(Q_OS_MACOS)
        SHORTCUT("TYPE_DELETE_CURRENT_TOOL" ,   "Backspace"             ),
#else
        SHORTCUT("TYPE_DELETE_CURRENT_TOOL" ,   "Delete"                ),
#endif
        SHORTCUT("TYPE_PIN"                 ,                           ),
        SHORTCUT("TYPE_SELECTIONINDICATOR"  ,                           ),
        SHORTCUT("TYPE_SIZEINCREASE"        ,                           ),
        SHORTCUT("TYPE_SIZEDECREASE"        ,                           ),
        SHORTCUT("TYPE_CIRCLECOUNT"         ,                           ),
};
// clang-format on

// CLASS CONFIGHANDLER

ConfigHandler::ConfigHandler(bool skipInitialErrorCheck)
  : m_settings(QSettings::IniFormat,
               QSettings::UserScope,
               qApp->organizationName(),
               qApp->applicationName())
{
    static bool wasEverChecked = false;
    static bool firstInitialization = true;
    if (!skipInitialErrorCheck && !wasEverChecked) {
        // check for error on initial call
        checkAndHandleError();
        wasEverChecked = true;
    }
    if (firstInitialization) {
        // check for error every time the file changes
        m_configWatcher.reset(new QFileSystemWatcher());
        ensureFileWatched();
        QObject::connect(m_configWatcher.data(),
                         &QFileSystemWatcher::fileChanged,
                         [](const QString& fileName) {
                             emit getInstance()->fileChanged();

                             if (QFile(fileName).exists()) {
                                 m_configWatcher->addPath(fileName);
                             }
                             if (m_skipNextErrorCheck) {
                                 m_skipNextErrorCheck = false;
                                 return;
                             }
                             ConfigHandler().checkAndHandleError();
                             if (!QFile(fileName).exists()) {
                                 // File watcher stops watching a deleted file.
                                 // Next time the config is accessed, force it
                                 // to check for errors (and watch again).
                                 m_errorCheckPending = true;
                             }
                         });
    }
    firstInitialization = false;
}

/// Serves as an object to which slots can be connected.
ConfigHandler* ConfigHandler::getInstance()
{
    static ConfigHandler config;
    return &config;
}

// SPECIAL CASES

bool ConfigHandler::startupLaunch()
{
    bool res = value(QStringLiteral("startupLaunch")).toBool();
    if (res != verifyLaunchFile()) {
        setStartupLaunch(res);
    }
    return res;
}

void ConfigHandler::setStartupLaunch(const bool start)
{
    if (start == value(QStringLiteral("startupLaunch")).toBool()) {
        return;
    }
    setValue(QStringLiteral("startupLaunch"), start);
#if defined(Q_OS_MACOS)
    /* TODO - there should be more correct way via API, but didn't find it
     without extra dependencies, there should be something like that:
     https://stackoverflow.com/questions/3358410/programmatically-run-at-startup-on-mac-os-x
     But files with this features differs on different MacOS versions and it
     doesn't work not on a BigSur at lease.
     */
    QProcess process;
    if (start) {
        process.start("osascript",
                      QStringList()
                        << "-e"
                        << "tell application \"System Events\" to make login "
                           "item at end with properties {name: "
                           "\"Flameshot\",path:\"/Applications/"
                           "flameshot.app\", hidden:false}");
    } else {
        process.start("osascript",
                      QStringList() << "-e"
                                    << "tell application \"System Events\" to "
                                       "delete login item \"Flameshot\"");
    }
    if (!process.waitForFinished()) {
        qWarning() << "Login items is changed. " << process.errorString();
    } else {
        qWarning() << "Unable to change login items, error:"
                   << process.readAll();
    }
#elif defined(Q_OS_LINUX) || defined(Q_OS_UNIX)
    QString path =
      QStandardPaths::writableLocation(QStandardPaths::GenericConfigLocation) +
      "/autostart/";
    QDir autostartDir(path);
    if (!autostartDir.exists()) {
        autostartDir.mkpath(".");
    }

    QFile file(path + "Flameshot.desktop");
    if (start) {
        if (file.open(QIODevice::WriteOnly)) {
            QByteArray data("[Desktop Entry]\nName=flameshot\nIcon=flameshot"
                            "\nExec=flameshot\nTerminal=false\nType=Application"
                            "\nX-GNOME-Autostart-enabled=true\n");
            file.write(data);
        }
    } else {
        file.remove();
    }
#elif defined(Q_OS_WIN)
    QSettings bootUpSettings(
      "HKEY_CURRENT_USER\\SOFTWARE\\Microsoft\\Windows\\CurrentVersion\\Run",
      QSettings::NativeFormat);
    // set workdir for flameshot on startup
    QSettings bootUpPath(
      "HKEY_CURRENT_USER\\SOFTWARE\\Microsoft\\Windows\\CurrentVersion\\App "
      "Paths",
      QSettings::NativeFormat);
    if (start) {
        QString app_path =
          QDir::toNativeSeparators(QCoreApplication::applicationFilePath());
        bootUpSettings.setValue("Flameshot", app_path);

        // set application workdir
        bootUpPath.beginGroup("flameshot.exe");
        bootUpPath.setValue("Path", QCoreApplication::applicationDirPath());
        bootUpPath.endGroup();

    } else {
        bootUpSettings.remove("Flameshot");

        // remove application workdir
        bootUpPath.beginGroup("flameshot.exe");
        bootUpPath.remove("");
        bootUpPath.endGroup();
    }
#endif
}

void ConfigHandler::setAllTheButtons()
{
    QList<CaptureTool::Type> buttons =
      CaptureToolButton::getIterableButtonTypes();
    setValue(QStringLiteral("buttons"), QVariant::fromValue(buttons));
}

void ConfigHandler::setToolSize(CaptureTool::Type toolType, int size)
{
    if (toolType == CaptureTool::TYPE_TEXT) {
        setDrawFontSize(size);
    } else if (toolType != CaptureTool::NONE) {
        setDrawThickness(size);
    }
}

int ConfigHandler::toolSize(CaptureTool::Type toolType)
{
    if (toolType == CaptureTool::TYPE_TEXT) {
        return drawFontSize();
    } else {
        return drawThickness();
    }
}

// DEFAULTS

QString ConfigHandler::filenamePatternDefault()
{
    return QStringLiteral("%F_%H-%M");
}

void ConfigHandler::setDefaultSettings()
{
    foreach (const QString& key, m_settings.allKeys()) {
        if (isShortcut(key)) {
            // Do not reset Shortcuts
            continue;
        }
        m_settings.remove(key);
    }
    m_settings.sync();
}

QString ConfigHandler::configFilePath() const
{
    return m_settings.fileName();
}

// GENERIC GETTERS AND SETTERS

bool ConfigHandler::setShortcut(const QString& actionName,
                                const QString& shortcut)
{
    qDebug() << actionName;
    static QVector<QKeySequence> reservedShortcuts = {
#if defined(Q_OS_MACOS)
        Qt::CTRL + Qt::Key_Backspace,
        Qt::Key_Escape,
#else
        Qt::Key_Backspace,
        Qt::Key_Escape,
#endif
    };

    if (hasError()) {
        return false;
    }

    bool error = false;

    m_settings.beginGroup("Shortcuts");
    if (shortcut.isEmpty()) {
        setValue(actionName, "");
    } else if (reservedShortcuts.contains(QKeySequence(shortcut))) {
        // do not allow to set reserved shortcuts
        error = true;
    } else {
        error = false;
        // Make no difference for Return and Enter keys
        QString newShortcut = KeySequence().value(shortcut).toString();
        for (auto& otherAction : m_settings.allKeys()) {
            if (actionName == otherAction) {
                continue;
            }
            QString existingShortcut =
              KeySequence().value(m_settings.value(otherAction)).toString();
            if (newShortcut == existingShortcut) {
                error = true;
                goto done;
            }
        }
        m_settings.setValue(actionName, KeySequence().value(shortcut));
    }
done:
    m_settings.endGroup();
    return !error;
}

QString ConfigHandler::shortcut(const QString& actionName)
{
    QString setting = "Shortcuts/" + actionName;
    QString shortcut = value(setting).toString();
    if (!m_settings.contains(setting)) {
        // The action uses a shortcut that is a flameshot default
        // (not set explicitly by user)
        m_settings.beginGroup("Shortcuts");
        for (auto& otherAction : m_settings.allKeys()) {
            if (m_settings.value(otherAction) == shortcut) {
                // We found an explicit shortcut - it will take precedence
                m_settings.endGroup();
                return {};
            }
        }
        m_settings.endGroup();
    }
    return shortcut;
}

void ConfigHandler::setValue(const QString& key, const QVariant& value)
{
    assertKeyRecognized(key);
    if (!hasError()) {
        // don't let the file watcher initiate another error check
        m_skipNextErrorCheck = true;
        auto val = valueHandler(key)->representation(value);
        m_settings.setValue(key, val);
    }
}

QVariant ConfigHandler::value(const QString& key) const
{
    assertKeyRecognized(key);
    // Perform check on entire config if due. Please make sure that this
    // function is called in all scenarios - best to keep it on top.
    hasError();

    auto val = m_settings.value(key);

    auto handler = valueHandler(key);

    // Check the value for semantic errors
    if (val.isValid() && !handler->check(val)) {
        setErrorState(true);
    }
    if (m_hasError) {
        return handler->fallback();
    }

    return handler->value(val);
}

QSet<QString>& ConfigHandler::recognizedGeneralOptions()
{

#if QT_VERSION >= QT_VERSION_CHECK(5, 14, 0)
    auto keys = ::recognizedGeneralOptions.keys();
    static QSet<QString> options = QSet<QString>(keys.begin(), keys.end());
#else
    static QSet<QString> options =
      QSet<QString>::fromList(::recognizedGeneralOptions.keys());
#endif
    return options;
}

QSet<QString>& ConfigHandler::recognizedShortcutNames()
{
#if QT_VERSION >= QT_VERSION_CHECK(5, 14, 0)
    auto keys = recognizedShortcuts.keys();
    static QSet<QString> names = QSet<QString>(keys.begin(), keys.end());
#else
    static QSet<QString> names =
      QSet<QString>::fromList(recognizedShortcuts.keys());
#endif
    return names;
}

/// Return keys from group `group`. Use "General" for general settings.
QSet<QString> ConfigHandler::keysFromGroup(const QString& group) const
{
    QSet<QString> keys;
    for (const QString& key : m_settings.allKeys()) {
        if (group == "General" && !key.contains('/')) {
            keys.insert(key);
        } else if (key.startsWith(group + "/")) {
            keys.insert(baseName(key));
        }
    }
    return keys;
}

// ERROR HANDLING

bool ConfigHandler::checkForErrors(QTextStream* log) const
{
    return checkUnrecognizedSettings(log) & checkShortcutConflicts(log) &
           checkSemantics(log);
}

/**
 * @brief Parse the config to find settings with unrecognized names.
 * @return Whether the config passes this check.
 *
 * @note An unrecognized option is one that is not included in
 * `recognizedGeneralOptions` or `recognizedShortcutNames` depending on the
 * group the option belongs to.
 */
bool ConfigHandler::checkUnrecognizedSettings(QTextStream* log) const
{
    // sort the config keys by group
    QSet<QString> generalKeys = keysFromGroup("General"),
                  shortcutKeys = keysFromGroup("Shortcuts"),
                  recognizedGeneralKeys = recognizedGeneralOptions(),
                  recognizedShortcutKeys = recognizedShortcutNames();

    // subtract recognized keys
    generalKeys.subtract(recognizedGeneralKeys);
    shortcutKeys.subtract(recognizedShortcutKeys);

    // what is left are the unrecognized keys - hopefully empty
    bool ok = generalKeys.isEmpty() && shortcutKeys.isEmpty();
    if (log != nullptr) {
        for (const QString& key : generalKeys) {
            *log << QStringLiteral("Unrecognized setting: '%1'\n").arg(key);
        }
        for (const QString& key : shortcutKeys) {
            *log
              << QStringLiteral("Unrecognized shortcut name: '%1'.\n").arg(key);
        }
    }
    return ok;
}

/**
 * @brief Check if there are multiple actions with the same shortcut.
 * @return Whether the config passes this check.
 *
 * @note It is not considered a conflict if action A uses shortcut S because it
 * is the flameshot default (not because the user explicitly configured it), and
 * action B uses the same shortcut.
 */
bool ConfigHandler::checkShortcutConflicts(QTextStream* log) const
{
    bool ok = true;
    m_settings.beginGroup("Shortcuts");
    QStringList shortcuts = m_settings.allKeys();
    QStringList reportedInLog;
    for (auto key1 = shortcuts.begin(); key1 != shortcuts.end(); ++key1) {
        for (auto key2 = key1 + 1; key2 != shortcuts.end(); ++key2) {
            // values stored in variables are useful when running debugger
            QString value1 = m_settings.value(*key1).toString(),
                    value2 = m_settings.value(*key2).toString();
            // The check will pass if:
            // - one shortcut is empty (the action doesn't use a shortcut)
            // - or one of the settings is not found in m_settings, i.e.
            //   user wants to use flameshot's default shortcut for the action
            // - or the shortcuts for both actions are different
            if (!(value1.isEmpty() || !m_settings.contains(*key1) ||
                  !m_settings.contains(*key2) || value1 != value2)) {
                ok = false;
                if (log == nullptr) {
                    break;
                } else if (!reportedInLog.contains(*key1) && // No duplicate
                           !reportedInLog.contains(*key2)) { // log entries
                    reportedInLog.append(*key1);
                    reportedInLog.append(*key2);
                    *log << QStringLiteral("Shortcut conflict: '%1' and '%2' "
                                           "have the same shortcut: %3\n")
                              .arg(*key1)
                              .arg(*key2)
                              .arg(value1);
                }
            }
        }
    }
    m_settings.endGroup();
    return ok;
}

/**
 * @brief Check each config value semantically.
 * @return Whether the config passes this check.
 */
bool ConfigHandler::checkSemantics(QTextStream* log) const
{
    QStringList allKeys = m_settings.allKeys();
    bool ok = true;
    for (const QString& key : allKeys) {
        // Test if the key is recognized
        if (!recognizedGeneralOptions().contains(key) &&
            (!isShortcut(key) ||
             !recognizedShortcutNames().contains(baseName(key)))) {
            continue;
        }
        QVariant val = m_settings.value(key);
        auto valueHandler = this->valueHandler(key);
        if (val.isValid() && !valueHandler->check(val)) {
            ok = false;
            if (log == nullptr) {
                break;
            } else {
                *log << QStringLiteral("Semantic error in '%1'. Expected: %2\n")
                          .arg(key)
                          .arg(valueHandler->expected());
            }
        }
    }
    return ok;
}

/**
 * @brief Parse the configuration to find any errors in it.
 *
 * If the error state changes as a result of the check, it will perform the
 * appropriate action, e.g. notify the user.
 *
 * @see ConfigHandler::setErrorState for all the actions.
 */
void ConfigHandler::checkAndHandleError() const
{
    if (!QFile(m_settings.fileName()).exists()) {
        setErrorState(false);
    } else {
        setErrorState(!checkForErrors());
    }

    ensureFileWatched();
}

/**
 * @brief Update the tracked error state of the config.
 * @param error The new error state.
 *
 * The error state is tracked so that signals are not emitted and the user is
 * not spammed every time the config file changes. Instead, only changes in
 * error state get reported.
 */
void ConfigHandler::setErrorState(bool error) const
{
    bool hadError = m_hasError;
    m_hasError = error;
    // Notify user every time m_hasError changes
    if (!hadError && m_hasError) {
        QString msg = errorMessage();
        SystemNotification().sendMessage(msg);
        emit getInstance()->error();
    } else if (hadError && !m_hasError) {
        auto msg =
          tr("You have successfully resolved the configuration error.");
        SystemNotification().sendMessage(msg);
        emit getInstance()->errorResolved();
    }
}

/**
 * @brief Return if the config contains an error.
 *
 * If an error check is due, it will be performed.
 */
bool ConfigHandler::hasError() const
{
    if (m_errorCheckPending) {
        checkAndHandleError();
        m_errorCheckPending = false;
    }
    return m_hasError;
}

/// Error message that can be used by other classes as well
QString ConfigHandler::errorMessage() const
{
    return tr("The configuration contains an error. Falling back to default.");
}

void ConfigHandler::ensureFileWatched() const
{
    QFile file(m_settings.fileName());
    if (!file.exists()) {
        file.open(QFileDevice::WriteOnly);
        file.close();
    }
    if (m_configWatcher != nullptr && m_configWatcher->files().isEmpty() &&
        qApp != nullptr // ensures that the organization name can be accessed
    ) {
        m_configWatcher->addPath(m_settings.fileName());
    }
}

/**
 * @brief Obtain a `ValueHandler` for the config option with the given key.
 * @return Smart pointer to the handler.
 *
 * @note If the key is from the "General" group, the `recognizedGeneralOptions`
 * map is looked up. If it is from "Shortcuts", a generic `KeySequence` value
 * handler is returned.
 */
QSharedPointer<ValueHandler> ConfigHandler::valueHandler(
  const QString& key) const
{
    QSharedPointer<ValueHandler> handler;
    if (isShortcut(key)) {
        handler = recognizedShortcuts.value(
          baseName(key), QSharedPointer<KeySequence>(new KeySequence()));
    } else { // General group
        handler = ::recognizedGeneralOptions.value(key);
    }
    return handler;
}

/**
 * This is used so that we can check if there is a mismatch between a config key
 * and its getter function.
 * Debug: throw an exception; Release: set error state
 */
void ConfigHandler::assertKeyRecognized(const QString& key) const
{
    bool recognized = isShortcut(key)
                        ? recognizedShortcutNames().contains(baseName(key))
                        : ::recognizedGeneralOptions.contains(key);
    if (!recognized) {
#if defined(QT_DEBUG)
        // This should never happen, but just in case
        throw std::logic_error(
          tr("Bad config key '%1' in ConfigHandler. Please report "
             "this as a bug.")
            .arg(key)
            .toStdString());
#else
        setErrorState(true);
#endif
    }
}

bool ConfigHandler::isShortcut(const QString& key) const
{
    return m_settings.group() == QStringLiteral("Shortcuts") ||
           key.startsWith(QStringLiteral("Shortcuts/"));
}

QString ConfigHandler::baseName(QString key) const
{
    return QFileInfo(key).baseName();
}

// STATIC MEMBER DEFINITIONS

bool ConfigHandler::m_hasError = false;
bool ConfigHandler::m_errorCheckPending = false;
bool ConfigHandler::m_skipNextErrorCheck = false;

QSharedPointer<QFileSystemWatcher> ConfigHandler::m_configWatcher;<|MERGE_RESOLUTION|>--- conflicted
+++ resolved
@@ -18,10 +18,7 @@
 #include <QVector>
 #include <algorithm>
 #include <stdexcept>
-<<<<<<< HEAD
-=======
-
->>>>>>> df5d9932
+
 #if defined(Q_OS_MACOS)
 #include <QProcess>
 #endif
@@ -78,7 +75,6 @@
 static QMap<class QString, QSharedPointer<ValueHandler>>
         recognizedGeneralOptions = {
 //         KEY                            TYPE                 DEFAULT_VALUE
-<<<<<<< HEAD
     OPTION("showHelp"                    ,Bool               ( true          )),
     OPTION("showSidePanelButton"         ,Bool               ( true          )),
     OPTION("showDesktopNotification"     ,Bool               ( true          )),
@@ -89,96 +85,88 @@
 #if !defined(Q_OS_WIN)
     OPTION("autoCloseIdleDaemon"         ,Bool               ( false         )),
 #endif
-=======
-        OPTION("showHelp"                    ,Bool               ( true          )),
-        OPTION("showSidePanelButton"         ,Bool               ( true          )),
-        OPTION("showDesktopNotification"     ,Bool               ( true          )),
-        OPTION("disabledTrayIcon"            ,Bool               ( false         )),
-        OPTION("historyConfirmationToDelete" ,Bool               ( true          )),
-        OPTION("checkForUpdates"             ,Bool               ( true          )),
->>>>>>> df5d9932
 #if defined(Q_OS_MACOS)
-        OPTION("startupLaunch"               ,Bool               ( false         )),
+    OPTION("startupLaunch"               ,Bool               ( false         )),
 #else
-        OPTION("startupLaunch"               ,Bool               ( true          )),
-#endif
-        OPTION("showStartupLaunchMessage"    ,Bool               ( true          )),
-        OPTION("copyAndCloseAfterUpload"     ,Bool               ( true          )),
-        OPTION("copyPathAfterSave"           ,Bool               ( false         )),
-        OPTION("antialiasingPinZoom"         ,Bool               ( true          )),
+    OPTION("startupLaunch"               ,Bool               ( true          )),
+#endif
+    OPTION("showStartupLaunchMessage"    ,Bool               ( true          )),
+    OPTION("copyAndCloseAfterUpload"     ,Bool               ( true          )),
+    OPTION("copyPathAfterSave"           ,Bool               ( false         )),
+    OPTION("antialiasingPinZoom"         ,Bool               ( true          )),
 #if !defined(Q_OS_MACOS)
-        OPTION("useJpgForClipboard"          ,Bool               ( false         )),
-#endif
-        OPTION("uploadWithoutConfirmation"   ,Bool               ( false         )),
-        OPTION("saveAfterCopy"               ,Bool               ( false         )),
-        OPTION("savePath"                    ,ExistingDir        (               )),
-        OPTION("savePathFixed"               ,Bool               ( false         )),
-        OPTION("setSaveAsFileExtension"      ,SaveFileExtension  (               )),
-        OPTION("uploadHistoryMax"            ,LowerBoundedInt(0  , 25            )),
-        OPTION("undoLimit"                   ,BoundedInt(0, 999  , 100           )),
-        // Interface tab
-        OPTION("uiColor"                     ,Color              ( {116, 0, 150} )),
-        OPTION("contrastUiColor"             ,Color              ( {39, 0, 50}   )),
-        OPTION("contrastOpacity"             ,BoundedInt(0, 255  , 190           )),
-        OPTION("buttons"                     ,ButtonList         ( {}            )),
-        // Filename Editor tab
-        OPTION("filenamePattern"             ,FilenamePattern    ( {}            )),
-        // Others
-        OPTION("drawThickness"               ,LowerBoundedInt(1  , 3             )),
-        OPTION("drawFontSize"                ,LowerBoundedInt(1  , 8             )),
-        OPTION("drawColor"                   ,Color              ( Qt::red       )),
-        OPTION("userColors"                  ,UserColors         (               )),
-        OPTION("ignoreUpdateToVersion"       ,String             ( ""            )),
-        OPTION("keepOpenAppLauncher"         ,Bool               ( false         )),
-        OPTION("fontFamily"                  ,String             ( ""            )),
-        // NOTE: If another tool size is added besides drawThickness and
-        // drawFontSize, remember to update ConfigHandler::toolSize
+    OPTION("useJpgForClipboard"          ,Bool               ( false         )),
+#endif
+    OPTION("uploadWithoutConfirmation"   ,Bool               ( false         )),
+    OPTION("saveAfterCopy"               ,Bool               ( false         )),
+    OPTION("savePath"                    ,ExistingDir        (               )),
+    OPTION("savePathFixed"               ,Bool               ( false         )),
+    OPTION("setSaveAsFileExtension"      ,SaveFileExtension  (               )),
+    OPTION("uploadHistoryMax"            ,LowerBoundedInt(0  , 25            )),
+    OPTION("undoLimit"                   ,BoundedInt(0, 999  , 100           )),
+    // Interface tab
+    OPTION("uiColor"                     ,Color              ( {116, 0, 150} )),
+    OPTION("contrastUiColor"             ,Color              ( {39, 0, 50}   )),
+    OPTION("contrastOpacity"             ,BoundedInt(0, 255  , 190           )),
+    OPTION("buttons"                     ,ButtonList         ( {}            )),
+    // Filename Editor tab
+    OPTION("filenamePattern"             ,FilenamePattern    ( {}            )),
+    // Others
+    OPTION("drawThickness"               ,LowerBoundedInt(1  , 3             )),
+    OPTION("drawFontSize"                ,LowerBoundedInt(1  , 8             )),
+    OPTION("drawColor"                   ,Color              ( Qt::red       )),
+    OPTION("userColors"                  ,UserColors         (               )),
+    OPTION("ignoreUpdateToVersion"       ,String             ( ""            )),
+    OPTION("keepOpenAppLauncher"         ,Bool               ( false         )),
+    OPTION("fontFamily"                  ,String             ( ""            )),
+    // NOTE: If another tool size is added besides drawThickness and
+    // drawFontSize, remember to update ConfigHandler::toolSize
 };
 
 static QMap<QString, QSharedPointer<KeySequence>> recognizedShortcuts = {
 //           NAME                           DEFAULT_SHORTCUT
-        SHORTCUT("TYPE_PENCIL"              ,   "P"                     ),
-        SHORTCUT("TYPE_DRAWER"              ,   "D"                     ),
-        SHORTCUT("TYPE_ARROW"               ,   "A"                     ),
-        SHORTCUT("TYPE_SELECTION"           ,   "S"                     ),
-        SHORTCUT("TYPE_RECTANGLE"           ,   "R"                     ),
-        SHORTCUT("TYPE_CIRCLE"              ,   "C"                     ),
-        SHORTCUT("TYPE_MARKER"              ,   "M"                     ),
-        SHORTCUT("TYPE_MOVESELECTION"       ,   "Ctrl+M"                ),
-        SHORTCUT("TYPE_UNDO"                ,   "Ctrl+Z"                ),
-        SHORTCUT("TYPE_COPY"                ,   "Ctrl+C"                ),
-        SHORTCUT("TYPE_SAVE"                ,   "Ctrl+S"                ),
-        SHORTCUT("TYPE_ACCEPT"              ,   "Return"                ),
-        SHORTCUT("TYPE_EXIT"                ,   "Ctrl+Q"                ),
-        SHORTCUT("TYPE_IMAGEUPLOADER"       ,                           ),
+    SHORTCUT("TYPE_PENCIL"              ,   "P"                     ),
+    SHORTCUT("TYPE_DRAWER"              ,   "D"                     ),
+    SHORTCUT("TYPE_ARROW"               ,   "A"                     ),
+    SHORTCUT("TYPE_SELECTION"           ,   "S"                     ),
+    SHORTCUT("TYPE_RECTANGLE"           ,   "R"                     ),
+    SHORTCUT("TYPE_CIRCLE"              ,   "C"                     ),
+    SHORTCUT("TYPE_MARKER"              ,   "M"                     ),
+    SHORTCUT("TYPE_MOVESELECTION"       ,   "Ctrl+M"                ),
+    SHORTCUT("TYPE_UNDO"                ,   "Ctrl+Z"                ),
+    SHORTCUT("TYPE_COPY"                ,   "Ctrl+C"                ),
+    SHORTCUT("TYPE_SAVE"                ,   "Ctrl+S"                ),
+    SHORTCUT("TYPE_ACCEPT"              ,   "Return"                ),
+    SHORTCUT("TYPE_EXIT"                ,   "Ctrl+Q"                ),
+    SHORTCUT("TYPE_IMAGEUPLOADER"       ,                           ),
 #if !defined(Q_OS_MACOS)
-        SHORTCUT("TYPE_OPEN_APP"            ,   "Ctrl+O"                ),
-#endif
-        SHORTCUT("TYPE_PIXELATE"            ,   "B"                     ),
-        SHORTCUT("TYPE_INVERT"              ,   "I"                     ),
-        SHORTCUT("TYPE_REDO"                ,   "Ctrl+Shift+Z"          ),
-        SHORTCUT("TYPE_TEXT"                ,   "T"                     ),
-        SHORTCUT("TYPE_TOGGLE_PANEL"        ,   "Space"                 ),
-        SHORTCUT("TYPE_RESIZE_LEFT"         ,   "Shift+Left"            ),
-        SHORTCUT("TYPE_RESIZE_RIGHT"        ,   "Shift+Right"           ),
-        SHORTCUT("TYPE_RESIZE_UP"           ,   "Shift+Up"              ),
-        SHORTCUT("TYPE_RESIZE_DOWN"         ,   "Shift+Down"            ),
-        SHORTCUT("TYPE_SELECT_ALL"          ,   "Ctrl+A"                ),
-        SHORTCUT("TYPE_MOVE_LEFT"           ,   "Left"                  ),
-        SHORTCUT("TYPE_MOVE_RIGHT"          ,   "Right"                 ),
-        SHORTCUT("TYPE_MOVE_UP"             ,   "Up"                    ),
-        SHORTCUT("TYPE_MOVE_DOWN"           ,   "Down"                  ),
-        SHORTCUT("TYPE_COMMIT_CURRENT_TOOL" ,   "Ctrl+Return"           ),
+    SHORTCUT("TYPE_OPEN_APP"            ,   "Ctrl+O"                ),
+#endif
+    SHORTCUT("TYPE_PIXELATE"            ,   "B"                     ),
+    SHORTCUT("TYPE_INVERT"              ,   "I"                     ),
+    SHORTCUT("TYPE_REDO"                ,   "Ctrl+Shift+Z"          ),
+    SHORTCUT("TYPE_TEXT"                ,   "T"                     ),
+    SHORTCUT("TYPE_TOGGLE_PANEL"        ,   "Space"                 ),
+    SHORTCUT("TYPE_RESIZE_LEFT"         ,   "Shift+Left"            ),
+    SHORTCUT("TYPE_RESIZE_RIGHT"        ,   "Shift+Right"           ),
+    SHORTCUT("TYPE_RESIZE_UP"           ,   "Shift+Up"              ),
+    SHORTCUT("TYPE_RESIZE_DOWN"         ,   "Shift+Down"            ),
+    SHORTCUT("TYPE_SELECT_ALL"          ,   "Ctrl+A"                ),
+    SHORTCUT("TYPE_MOVE_LEFT"           ,   "Left"                  ),
+    SHORTCUT("TYPE_MOVE_RIGHT"          ,   "Right"                 ),
+    SHORTCUT("TYPE_MOVE_UP"             ,   "Up"                    ),
+    SHORTCUT("TYPE_MOVE_DOWN"           ,   "Down"                  ),
+    SHORTCUT("TYPE_COMMIT_CURRENT_TOOL" ,   "Ctrl+Return"           ),
 #if defined(Q_OS_MACOS)
-        SHORTCUT("TYPE_DELETE_CURRENT_TOOL" ,   "Backspace"             ),
+    SHORTCUT("TYPE_DELETE_CURRENT_TOOL" ,   "Backspace"             ),
 #else
-        SHORTCUT("TYPE_DELETE_CURRENT_TOOL" ,   "Delete"                ),
-#endif
-        SHORTCUT("TYPE_PIN"                 ,                           ),
-        SHORTCUT("TYPE_SELECTIONINDICATOR"  ,                           ),
-        SHORTCUT("TYPE_SIZEINCREASE"        ,                           ),
-        SHORTCUT("TYPE_SIZEDECREASE"        ,                           ),
-        SHORTCUT("TYPE_CIRCLECOUNT"         ,                           ),
+    SHORTCUT("TYPE_DELETE_CURRENT_TOOL" ,   "Delete"                ),
+#endif
+    SHORTCUT("TYPE_PIN"                 ,                           ),
+    SHORTCUT("TYPE_SELECTIONINDICATOR"  ,                           ),
+    SHORTCUT("TYPE_SIZEINCREASE"        ,                           ),
+    SHORTCUT("TYPE_SIZEDECREASE"        ,                           ),
+    SHORTCUT("TYPE_CIRCLECOUNT"         ,                           ),
 };
 // clang-format on
 
