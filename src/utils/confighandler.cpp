--- conflicted
+++ resolved
@@ -126,31 +126,12 @@
 
 QString ConfigHandler::savePath()
 {
-    QString savePath =
-      m_settings.value(QStringLiteral("savePathFixed")).toString();
-    if (savePath.isEmpty()) {
-        savePath = m_settings.value(QStringLiteral("savePath")).toString();
-    }
-    return savePath;
+    return m_settings.value(QStringLiteral("savePath")).toString();
 }
 
 void ConfigHandler::setSavePath(const QString& savePath)
 {
-    QString savePathFixed =
-      m_settings.value(QStringLiteral("savePathFixed")).toString();
-    if (savePathFixed.isEmpty()) {
-        m_settings.setValue(QStringLiteral("savePath"), savePath);
-    }
-}
-
-QString ConfigHandler::savePathFixed()
-{
-    return m_settings.value(QStringLiteral("savePathFixed")).toString();
-}
-
-void ConfigHandler::setSavePathFixed(const QString& savePathFixed)
-{
-    m_settings.setValue(QStringLiteral("savePathFixed"), savePathFixed);
+    m_settings.setValue(QStringLiteral("savePath"), savePath);
 }
 
 bool ConfigHandler::savePathFixed()
@@ -477,9 +458,6 @@
 
 void ConfigHandler::setUploadStorage(const QString& uploadStorage)
 {
-<<<<<<< HEAD
-    m_settings.setValue(QStringLiteral("uploadStorage"), uploadStorage);
-=======
     StorageManager storageManager;
     if (storageManager.storageLocked()) {
         m_settings.setValue(QStringLiteral("uploadStorage"),
@@ -487,13 +465,10 @@
     } else {
         m_settings.setValue(QStringLiteral("uploadStorage"), uploadStorage);
     }
->>>>>>> 90f0aeb0
 }
 
 const QString& ConfigHandler::uploadStorage()
 {
-<<<<<<< HEAD
-=======
     StorageManager storageManager;
     // check for storage lock
     if (storageManager.storageLocked()) {
@@ -501,7 +476,6 @@
     }
 
     // get storage
->>>>>>> 90f0aeb0
     m_strRes = m_settings.value(QStringLiteral("uploadStorage")).toString();
     if (m_strRes.isEmpty()) {
         StorageManager storageManager;
