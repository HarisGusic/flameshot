--- conflicted
+++ resolved
@@ -26,12 +26,8 @@
     ScreenshotSaver();
 
     void saveToClipboard(const QPixmap& capture);
-<<<<<<< HEAD
-    bool saveToFilesystem(const QPixmap& capture, const QString& path);
-=======
     bool saveToFilesystem(const QPixmap& capture,
                           const QString& path,
                           const QString& messagePrefix);
->>>>>>> dfcc9cb9
     bool saveToFilesystemGUI(const QPixmap& capture);
 };