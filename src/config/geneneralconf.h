// Copyright(c) 2017-2019 Alejandro Sirgo Rica & Contributors
//
// This file is part of Flameshot.
//
//     Flameshot is free software: you can redistribute it and/or modify
//     it under the terms of the GNU General Public License as published by
//     the Free Software Foundation, either version 3 of the License, or
//     (at your option) any later version.
//
//     Flameshot is distributed in the hope that it will be useful,
//     but WITHOUT ANY WARRANTY; without even the implied warranty of
//     MERCHANTABILITY or FITNESS FOR A PARTICULAR PURPOSE.  See the
//     GNU General Public License for more details.
//
//     You should have received a copy of the GNU General Public License
//     along with Flameshot.  If not, see <http://www.gnu.org/licenses/>.

#pragma once

#include <QWidget>

class QVBoxLayout;
class QCheckBox;
class QPushButton;
class QLabel;
class QLineEdit;

class GeneneralConf : public QWidget {
    Q_OBJECT
public:
    explicit GeneneralConf(QWidget *parent = nullptr);

public slots:
    void updateComponents();

private slots:
   void showHelpChanged(bool checked);
   void showDesktopNotificationChanged(bool checked);
   void showTrayIconChanged(bool checked);
   void autostartChanged(bool checked);
   void closeAfterCaptureChanged(bool checked);
   void saveAfterCopyChanged(bool checked);
   void changeSavePath();
   void importConfiguration();
   void exportFileConfiguration();
   void resetConfiguration();

private:
    QVBoxLayout *m_layout;
    QCheckBox *m_sysNotifications;
    QCheckBox *m_showTray;
    QCheckBox *m_helpMessage;
    QCheckBox *m_autostart;
    QCheckBox *m_closeAfterCapture;
    QCheckBox *m_copyAndCloseAfterUpload;
    QPushButton *m_importButton;
    QPushButton *m_exportButton;
    QPushButton *m_resetButton;
    QCheckBox *m_saveAfterCopy;
    QLineEdit *m_savePath;
    QPushButton *m_changeSaveButton;

    void initShowHelp();
    void initShowDesktopNotification();
    void initShowTrayIcon();
    void initConfingButtons();
    void initAutostart();
    void initCloseAfterCapture();
<<<<<<< HEAD
    void initSaveAfterCopy();
=======
    void initCopyAndCloseAfterUpload();
>>>>>>> 91ba28c3
};<|MERGE_RESOLUTION|>--- conflicted
+++ resolved
@@ -66,9 +66,6 @@
     void initConfingButtons();
     void initAutostart();
     void initCloseAfterCapture();
-<<<<<<< HEAD
+    void initCopyAndCloseAfterUpload();
     void initSaveAfterCopy();
-=======
-    void initCopyAndCloseAfterUpload();
->>>>>>> 91ba28c3
 };