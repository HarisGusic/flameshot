// Copyright(c) 2020 Yurii Puchkov at Namecheap & Contributors
//
// This file is part of Flameshot.
//
//     Flameshot is free software: you can redistribute it and/or modify
//     it under the terms of the GNU General Public License as published by
//     the Free Software Foundation, either version 3 of the License, or
//     (at your option) any later version.
//
//     Flameshot is distributed in the hope that it will be useful,
//     but WITHOUT ANY WARRANTY; without even the implied warranty of
//     MERCHANTABILITY or FITNESS FOR A PARTICULAR PURPOSE.  See the
//     GNU General Public License for more details.
//
//     You should have received a copy of the GNU General Public License
//     along with Flameshot.  If not, see <http://www.gnu.org/licenses/>.

#include "shortcutswidget.h"
#include "setshortcutwidget.h"
#include "src/core/qguiappcurrentscreen.h"
#include <QHeaderView>
#include <QIcon>
#include <QKeyEvent>
#include <QLabel>
#include <QStringList>
#include <QTableWidget>
#include <QVBoxLayout>
#include <QVector>

#if (QT_VERSION >= QT_VERSION_CHECK(5, 10, 0))
#include <QCursor>
#include <QRect>
#include <QScreen>
#endif

ShortcutsWidget::ShortcutsWidget(QWidget* parent)
  : QWidget(parent)
{
    setAttribute(Qt::WA_DeleteOnClose);
    setWindowIcon(QIcon(":img/app/flameshot.svg"));
    setWindowTitle(tr("Hot Keys"));

#if (QT_VERSION >= QT_VERSION_CHECK(5, 10, 0))
    QRect position = frameGeometry();
    QScreen* screen = QGuiAppCurrentScreen().currentScreen();
    position.moveCenter(screen->availableGeometry().center());
    move(position.topLeft());
#endif

    m_layout = new QVBoxLayout(this);
    m_layout->setAlignment(Qt::AlignHCenter | Qt::AlignVCenter);

    m_shortcuts = m_config.shortcuts();
    initInfoTable();
    show();
}

const QVector<QStringList>& ShortcutsWidget::shortcuts()
{
    return m_shortcuts;
}

void ShortcutsWidget::initInfoTable()
{
    m_table = new QTableWidget(this);
    m_table->setToolTip(tr("Available shortcuts in the screen capture mode."));

    m_layout->addWidget(m_table);

    m_table->setColumnCount(2);
    m_table->setRowCount(m_shortcuts.size());
    m_table->setSelectionMode(QAbstractItemView::NoSelection);
    m_table->setFocusPolicy(Qt::NoFocus);
    m_table->verticalHeader()->hide();

    // header creation
    QStringList names;
    names << tr("Description") << tr("Key");
    m_table->setHorizontalHeaderLabels(names);
    connect(m_table,
            SIGNAL(cellClicked(int, int)),
            this,
            SLOT(slotShortcutCellClicked(int, int)));

    // add content
    for (int i = 0; i < shortcuts().size(); ++i) {
        const auto current_shortcut = m_shortcuts.at(i);
        const auto identifier = current_shortcut.at(0);
        const auto description = current_shortcut.at(1);
        const auto default_key_sequence = current_shortcut.at(2);
        m_table->setItem(i, 0, new QTableWidgetItem(description));

        const auto key_sequence = identifier.isEmpty()
                                    ? default_key_sequence
                                    : m_config.shortcut(identifier);
#if defined(Q_OS_MACOS)
<<<<<<< HEAD
=======
        //        QTableWidgetItem* item =
        //          new
        //          QTableWidgetItem(nativeOSHotKeyText(m_shortcuts.at(i).at(2)));
>>>>>>> 3649379a
        QTableWidgetItem* item =
          new QTableWidgetItem(nativeOSHotKeyText(key_sequence));
#else
        QTableWidgetItem* item = new QTableWidgetItem(key_sequence);
#endif
        item->setTextAlignment(Qt::AlignCenter);
        m_table->setItem(i, 1, item);

        if (identifier.isEmpty()) {
            QFont font;
            font.setBold(true);
            item->setFont(font);
            item->setFlags(item->flags() ^ Qt::ItemIsEnabled);
            m_table->item(i, 1)->setFont(font);
        }
    }

    // Read-only table items
    for (int x = 0; x < m_table->rowCount(); ++x) {
        for (int y = 0; y < m_table->columnCount(); ++y) {
            QTableWidgetItem* item = m_table->item(x, y);
            item->setFlags(item->flags() ^ Qt::ItemIsEditable);
        }
    }

    // adjust size
    m_table->resizeColumnsToContents();
    m_table->resizeRowsToContents();
    m_table->horizontalHeader()->setMinimumSectionSize(200);
    m_table->horizontalHeader()->setSectionResizeMode(0, QHeaderView::Stretch);
    m_table->horizontalHeader()->setSizePolicy(QSizePolicy::Expanding,
                                               QSizePolicy::Expanding);
}

void ShortcutsWidget::slotShortcutCellClicked(int row, int col)
{
    if (col == 1) {
        // Ignore non-changable shortcuts
        if (Qt::ItemIsEnabled !=
            (Qt::ItemIsEnabled & m_table->item(row, col)->flags())) {
            return;
        }

        SetShortcutDialog* setShortcutDialog = new SetShortcutDialog();
        if (0 != setShortcutDialog->exec()) {
            QString shortcutName = m_shortcuts.at(row).at(0);
            QKeySequence shortcutValue = setShortcutDialog->shortcut();

            // set no shortcut is Backspace
            if (shortcutValue == QKeySequence(Qt::Key_Backspace)) {
                shortcutValue = QKeySequence("");
            }

            if (m_config.setShortcut(shortcutName, shortcutValue.toString())) {
#if defined(Q_OS_MACOS)
                QTableWidgetItem* item = new QTableWidgetItem(
                  nativeOSHotKeyText(shortcutValue.toString()));
#else
                QTableWidgetItem* item =
                  new QTableWidgetItem(shortcutValue.toString());
#endif
                item->setTextAlignment(Qt::AlignCenter);
                item->setFlags(item->flags() ^ Qt::ItemIsEditable);
                m_table->setItem(row, col, item);
            }
        }
        delete setShortcutDialog;
    }
}

#if defined(Q_OS_MACOS)
const QString& ShortcutsWidget::nativeOSHotKeyText(const QString& text)
{
    m_res = text;
    m_res.replace("Ctrl+", "⌘");
    m_res.replace("Alt+", "⌥");
    m_res.replace("Meta+", "⌃");
    m_res.replace("Shift+", "⇧");
    return m_res;
}
#endif<|MERGE_RESOLUTION|>--- conflicted
+++ resolved
@@ -94,12 +94,6 @@
                                     ? default_key_sequence
                                     : m_config.shortcut(identifier);
 #if defined(Q_OS_MACOS)
-<<<<<<< HEAD
-=======
-        //        QTableWidgetItem* item =
-        //          new
-        //          QTableWidgetItem(nativeOSHotKeyText(m_shortcuts.at(i).at(2)));
->>>>>>> 3649379a
         QTableWidgetItem* item =
           new QTableWidgetItem(nativeOSHotKeyText(key_sequence));
 #else
