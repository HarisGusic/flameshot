// Copyright(c) 2017-2019 Alejandro Sirgo Rica & Contributors
//
// This file is part of Flameshot.
//
//     Flameshot is free software: you can redistribute it and/or modify
//     it under the terms of the GNU General Public License as published by
//     the Free Software Foundation, either version 3 of the License, or
//     (at your option) any later version.
//
//     Flameshot is distributed in the hope that it will be useful,
//     but WITHOUT ANY WARRANTY; without even the implied warranty of
//     MERCHANTABILITY or FITNESS FOR A PARTICULAR PURPOSE.  See the
//     GNU General Public License for more details.
//
//     You should have received a copy of the GNU General Public License
//     along with Flameshot.  If not, see <http://www.gnu.org/licenses/>.

#include "configwindow.h"
#include "src/config/filenameeditor.h"
#include "src/config/geneneralconf.h"
#include "src/config/shortcutswidget.h"
#include "src/config/strftimechooserwidget.h"
#include "src/config/uploadstorageconfig.h"
#include "src/config/visualseditor.h"
#include "src/utils/colorutils.h"
#include "src/utils/confighandler.h"
#include "src/utils/globalvalues.h"
#include "src/utils/pathinfo.h"
#include <QFileSystemWatcher>
#include <QIcon>
#include <QKeyEvent>
#include <QVBoxLayout>

// ConfigWindow contains the menus where you can configure the application

ConfigWindow::ConfigWindow(QWidget* parent)
  : QTabWidget(parent)
{
    setAttribute(Qt::WA_DeleteOnClose);
<<<<<<< HEAD
    setMinimumSize(GlobalValues::buttonBaseSize() * 14,
                   GlobalValues::buttonBaseSize() * 12);
    setWindowIcon(QIcon(":img/app/flameshot.svg"));
=======
    const int size = GlobalValues::buttonBaseSize() * 12;
    setMinimumSize(size, size);
    setWindowIcon(QIcon(":img/app/org.flameshot.Flameshot.svg"));
>>>>>>> ac7142c4
    setWindowTitle(tr("Configuration"));

    auto changedSlot = [this](QString s) {
        QStringList files = m_configWatcher->files();
        if (!files.contains(s)) {
            this->m_configWatcher->addPath(s);
        }
        emit updateChildren();
    };
    m_configWatcher = new QFileSystemWatcher(this);
    m_configWatcher->addPath(ConfigHandler().configFilePath());
    connect(
      m_configWatcher, &QFileSystemWatcher::fileChanged, this, changedSlot);

    QColor background = this->palette().window().color();
    bool isDark = ColorUtils::colorIsDark(background);
    QString modifier =
      isDark ? PathInfo::whiteIconPath() : PathInfo::blackIconPath();

    // visuals
    m_visuals = new VisualsEditor();
    addTab(m_visuals, QIcon(modifier + "graphics.svg"), tr("Interface"));

    // filename
    m_filenameEditor = new FileNameEditor();
    addTab(m_filenameEditor,
           QIcon(modifier + "name_edition.svg"),
           tr("Filename Editor"));

    // general
    m_generalConfig = new GeneneralConf();
    addTab(m_generalConfig, QIcon(modifier + "config.svg"), tr("General"));

    // shortcuts
    m_shortcuts = new ShortcutsWidget();
    addTab(m_shortcuts, QIcon(modifier + "shortcut.svg"), tr("Shortcuts"));

    // upload storage configuration
    m_uploadStorageConfig = new UploadStorageConfig();
    addTab(m_uploadStorageConfig,
           QIcon(modifier + "cloud-upload.svg"),
           tr("Storage"));

    // connect update sigslots
    connect(this,
            &ConfigWindow::updateChildren,
            m_filenameEditor,
            &FileNameEditor::updateComponents);
    connect(this,
            &ConfigWindow::updateChildren,
            m_visuals,
            &VisualsEditor::updateComponents);
    connect(this,
            &ConfigWindow::updateChildren,
            m_generalConfig,
            &GeneneralConf::updateComponents);
}

void ConfigWindow::keyPressEvent(QKeyEvent* e)
{
    if (e->key() == Qt::Key_Escape) {
        close();
    }
}<|MERGE_RESOLUTION|>--- conflicted
+++ resolved
@@ -37,15 +37,9 @@
   : QTabWidget(parent)
 {
     setAttribute(Qt::WA_DeleteOnClose);
-<<<<<<< HEAD
-    setMinimumSize(GlobalValues::buttonBaseSize() * 14,
-                   GlobalValues::buttonBaseSize() * 12);
-    setWindowIcon(QIcon(":img/app/flameshot.svg"));
-=======
     const int size = GlobalValues::buttonBaseSize() * 12;
     setMinimumSize(size, size);
     setWindowIcon(QIcon(":img/app/org.flameshot.Flameshot.svg"));
->>>>>>> ac7142c4
     setWindowTitle(tr("Configuration"));
 
     auto changedSlot = [this](QString s) {
