--- conflicted
+++ resolved
@@ -299,8 +299,7 @@
     }
 }
 
-void Controller::startScreenGrab(const CaptureRequest& req,
-                                 const int screenNumber)
+void Controller::startScreenGrab(CaptureRequest req, const int screenNumber)
 {
     bool ok = true;
     int n = screenNumber;
@@ -311,11 +310,7 @@
     }
     QPixmap p(ScreenGrabber().grabScreen(n, ok));
     if (ok) {
-<<<<<<< HEAD
         QRect geometry = ScreenGrabber().screenGeometry(n);
-        exportCapture(p, geometry, req);
-=======
-        CaptureRequest& req = *requests().find(id);
         QRect region = req.initialSelection();
         if (region.isNull()) {
             region = ScreenGrabber().screenGeometry(n);
@@ -329,8 +324,7 @@
             // change geometry for pin task
             req.addPinTask(region);
         }
-        emit captureTaken(id, p, region);
->>>>>>> 6432490c
+        exportCapture(p, geometry, req);
     } else {
         handleCaptureFailed();
     }
@@ -572,8 +566,8 @@
         QByteArray byteArray;
         QBuffer buffer(&byteArray);
         QTextStream(stdout)
-          << selection.width() << " " << selection.height() << " "
-          << selection.x() << " " << selection.y() << "\n";
+          << selection.width() << "x" << selection.height() << "+"
+          << selection.x() << "+" << selection.y() << "\n";
     }
 
     if (tasks & CR::PRINT_RAW) {
@@ -617,8 +611,6 @@
               if (ConfigHandler().copyAndCloseAfterUpload()) {
                   if (!(tasks & CR::COPY)) {
                       FlameshotDaemon::copyToClipboard(url.toString());
-                      SystemNotification().sendMessage(
-                        QObject::tr("URL copied to clipboard."));
                       widget->close();
                       emit captureTaken(capture, selection);
                   } else {
@@ -645,7 +637,6 @@
 {
     bool ok = true;
     QPixmap p(ScreenGrabber().grabEntireDesktop(ok));
-    CaptureRequest req(*requests().find(id));
     QRect region = req.initialSelection();
     if (!region.isNull()) {
         p = p.copy(region);
