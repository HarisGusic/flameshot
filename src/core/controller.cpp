// Copyright(c) 2017-2019 Alejandro Sirgo Rica & Contributors
//
// This file is part of Flameshot.
//
//     Flameshot is free software: you can redistribute it and/or modify
//     it under the terms of the GNU General Public License as published by
//     the Free Software Foundation, either version 3 of the License, or
//     (at your option) any later version.
//
//     Flameshot is distributed in the hope that it will be useful,
//     but WITHOUT ANY WARRANTY; without even the implied warranty of
//     MERCHANTABILITY or FITNESS FOR A PARTICULAR PURPOSE.  See the
//     GNU General Public License for more details.
//
//     You should have received a copy of the GNU General Public License
//     along with Flameshot.  If not, see <http://www.gnu.org/licenses/>.

#include "controller.h"
#include "src/config/configwindow.h"
#include "external/QHotkey/QHotkey"
#include "src/utils/confighandler.h"
#include "src/utils/history.h"
#include "src/utils/screengrabber.h"
#include "src/utils/systemnotification.h"
#include "src/widgets/capture/capturetoolbutton.h"
#include "src/widgets/capture/capturewidget.h"
#include "src/widgets/capturelauncher.h"
#include "src/widgets/historywidget.h"
#include "src/widgets/infowindow.h"
#include "src/widgets/notificationwidget.h"
#include <QAction>
#include <QApplication>
#include <QClipboard>
#include <QDesktopServices>
#include <QDesktopWidget>
#include <QJsonDocument>
#include <QJsonObject>
#include <QMenu>
#include <QNetworkAccessManager>
#include <QNetworkReply>
#include <QNetworkRequest>
#include <QSystemTrayIcon>

#ifdef Q_OS_WIN
#include "src/core/globalshortcutfilter.h"
#endif

#if (defined(Q_OS_MAC) || defined(Q_OS_MAC64) || defined(Q_OS_MACOS) || \
     defined(Q_OS_MACX))
#include <QOperatingSystemVersion>
#include <QScreen>
#endif

// Controller is the core component of Flameshot, creates the trayIcon and
// launches the capture widget

Controller::Controller()
        : m_captureWindow(nullptr), m_history(nullptr), m_trayIconMenu(nullptr), m_networkCheckUpdates(nullptr),
          m_showCheckAppUpdateStatus(false)
#if (defined(Q_OS_MAC) || defined(Q_OS_MAC64) || defined(Q_OS_MACOS) || \
     defined(Q_OS_MACX))
, m_HotkeyScreenshotCapture(nullptr)
, m_HotkeyScreenshotHistory(nullptr)
#endif
{
    m_appLatestVersion = QStringLiteral(APP_VERSION).replace("v", "");
    qApp->setQuitOnLastWindowClosed(false);

    // set default shortcusts if not set yet
    ConfigHandler().setShortcutsDefault();

    // init tray icon
#if defined(Q_OS_LINUX) || defined(Q_OS_UNIX)
    if (!ConfigHandler().disabledTrayIconValue()) {
        enableTrayIcon();
    }
#elif defined(Q_OS_WIN)
    enableTrayIcon();

    GlobalShortcutFilter* nativeFilter = new GlobalShortcutFilter(this);
    qApp->installNativeEventFilter(nativeFilter);
    connect(nativeFilter, &GlobalShortcutFilter::printPressed, this, [this]() {
        this->requestCapture(CaptureRequest(CaptureRequest::GRAPHICAL_MODE));
    });
#endif

    QString StyleSheet = CaptureButton::globalStyleSheet();
    qApp->setStyleSheet(StyleSheet);

#if (defined(Q_OS_MAC) || defined(Q_OS_MAC64) || defined(Q_OS_MACOS) || \
     defined(Q_OS_MACX))
    // Try to take a test screenshot, MacOS will request a "Screen Recording"
    // permissions on the first run. Otherwise it will be hidden under the
    // CaptureWidget
    QScreen* currentScreen = QGuiApplication::screenAt(QCursor::pos());
    currentScreen->grabWindow(QApplication::desktop()->winId(), 0, 0, 1, 1);

    // set global shortcuts for MacOS
    m_HotkeyScreenshotCapture =
      new QHotkey(QKeySequence("Ctrl+Alt+Shift+4"), true, this);
    QObject::connect(m_HotkeyScreenshotCapture,
                     &QHotkey::activated,
                     qApp,
                     [&]() { this->startVisualCapture(); });
    m_HotkeyScreenshotHistory =
      new QHotkey(QKeySequence("Ctrl+Alt+Shift+H"), true, this);
    QObject::connect(m_HotkeyScreenshotHistory,
                     &QHotkey::activated,
                     qApp,
                     [&]() { this->showRecentScreenshots(); });
#endif
    getLatestAvailableVersion();
}

Controller::~Controller() {
    delete m_history;
    delete m_trayIconMenu;
}

Controller *Controller::getInstance() {
    static Controller c;
    return &c;
}

void Controller::enableExports() {
    connect(
            this, &Controller::captureTaken, this, &Controller::handleCaptureTaken);
    connect(
            this, &Controller::captureFailed, this, &Controller::handleCaptureFailed);
}

void Controller::getLatestAvailableVersion() {
    // This features is required for MacOS and Windows user and for Linux users
    // who installed Flameshot not from the repository.
    m_networkCheckUpdates = new QNetworkAccessManager(this);
    QNetworkRequest requestCheckUpdates(QUrl(FLAMESHOT_APP_VERSION_URL));
    connect(m_networkCheckUpdates,
            &QNetworkAccessManager::finished,
            this,
            &Controller::handleReplyCheckUpdates);
    m_networkCheckUpdates->get(requestCheckUpdates);

    // check for updates each 24 hours
    doLater(1000 * 60 * 60 * 24, this, [this]() {
        this->getLatestAvailableVersion();
    });
}

void Controller::handleReplyCheckUpdates(QNetworkReply *reply) {
    if (reply->error() == QNetworkReply::NoError) {
        QJsonDocument response = QJsonDocument::fromJson(reply->readAll());
        QJsonObject json = response.object();
        m_appLatestVersion = json["tag_name"].toString().replace("v", "");
        if (QStringLiteral(APP_VERSION)
                    .replace("v", "")
                    .compare(m_appLatestVersion) < 0) {
            m_appLatestUrl = json["html_url"].toString();
            QString newVersion =
                    tr("New version %1 is available").arg(m_appLatestVersion);
            m_appUpdates->setText(newVersion);
            if (m_showCheckAppUpdateStatus) {
                sendTrayNotification(newVersion, "Flameshot");
                QDesktopServices::openUrl(QUrl(m_appLatestUrl));
            }
        } else if (m_showCheckAppUpdateStatus) {
            sendTrayNotification(tr("You have the latest version"),
                                 "Flameshot");
        }
    } else {
        qWarning() << "Failed to get information about the latest version. "
                   << reply->errorString();
        if (m_showCheckAppUpdateStatus) {
            sendTrayNotification(
                    tr("Failed to get information about the latest version."),
                    "Flameshot");
        }
    }
    m_showCheckAppUpdateStatus = false;
}

void Controller::appUpdates() {
    if (m_appLatestUrl.isEmpty()) {
        m_showCheckAppUpdateStatus = true;
        getLatestAvailableVersion();
    } else {
        QDesktopServices::openUrl(QUrl(m_appLatestUrl));
    }
}

void Controller::requestCapture(const CaptureRequest &request) {
    uint id = request.id();
    m_requestMap.insert(id, request);

    switch (request.captureMode()) {
        case CaptureRequest::FULLSCREEN_MODE:
            doLater(request.delay(), this, [this, id]() {
                this->startFullscreenCapture(id);
            });
            break;
            // TODO: Figure out the code path that gets here so the deprated warning
            // can be fixed
        case CaptureRequest::SCREEN_MODE: {
            int &&number = request.data().toInt();
            doLater(request.delay(), this, [this, id, number]() {
                this->startScreenGrab(id, number);
            });
            break;
        }
        case CaptureRequest::GRAPHICAL_MODE: {
            QString &&path = request.path();
            doLater(request.delay(), this, [this, id, path]() {
                this->startVisualCapture(id, path);
            });
            break;
        }
        default:
            emit captureFailed(id);
            break;
    }
}

// creation of a new capture in GUI mode
void Controller::startVisualCapture(const uint id,
                                    const QString &forcedSavePath) {
    if (!m_captureWindow) {
        QWidget *modalWidget = nullptr;
        do {
            modalWidget = qApp->activeModalWidget();
            if (modalWidget) {
                modalWidget->close();
                modalWidget->deleteLater();
            }
        } while (modalWidget);

        m_captureWindow = new CaptureWidget(id, forcedSavePath);
        // m_captureWindow = new CaptureWidget(id, forcedSavePath, false); //
        // debug
        connect(m_captureWindow,
                &CaptureWidget::captureFailed,
                this,
                &Controller::captureFailed);
        connect(m_captureWindow,
                &CaptureWidget::captureTaken,
                this,
                &Controller::captureTaken);

#ifdef Q_OS_WIN
        m_captureWindow->show();
#elif (defined(Q_OS_MAC) || defined(Q_OS_MAC64) || defined(Q_OS_MACOS) || \
       defined(Q_OS_MACX))
        // In "Emulate fullscreen mode"
        m_captureWindow->showFullScreen();
        m_captureWindow->activateWindow();
        m_captureWindow->raise();
#else
        m_captureWindow->showFullScreen();
        //m_captureWindow->show(); //Debug
#endif
        if (!m_appLatestUrl.isEmpty() &&
            ConfigHandler().ignoreUpdateToVersion().compare(
                    m_appLatestVersion) < 0) {
            m_captureWindow->showAppUpdateNotification(m_appLatestVersion,
                                                       m_appLatestUrl);
        }
    } else {
        emit captureFailed(id);
    }
}

void Controller::startScreenGrab(const uint id, const int screenNumber) {
    bool ok = true;
    int n = screenNumber;

    if (n < 0) {
        QPoint globalCursorPos = QCursor::pos();
        n = qApp->desktop()->screenNumber(globalCursorPos);
    }
    QPixmap p(ScreenGrabber().grabScreen(n, ok));
    if (ok) {
        QRect selection; // `flameshot screen` does not support --selection
        emit captureTaken(id, p, selection);
    } else {
        emit captureFailed(id);
    }
}

// creation of the configuration window
void Controller::openConfigWindow() {
    if (!m_configWindow) {
        m_configWindow = new ConfigWindow();
        m_configWindow->show();
#if (defined(Q_OS_MAC) || defined(Q_OS_MAC64) || defined(Q_OS_MACOS) || \
     defined(Q_OS_MACX))
        m_configWindow->activateWindow();
        m_configWindow->raise();
#endif
    }
}

// creation of the window of information
void Controller::openInfoWindow() {
    if (!m_infoWindow) {
        m_infoWindow = new InfoWindow();
#if (defined(Q_OS_MAC) || defined(Q_OS_MAC64) || defined(Q_OS_MACOS) || \
     defined(Q_OS_MACX))
        m_infoWindow->activateWindow();
        m_infoWindow->raise();
#endif
    }
}

void Controller::openLauncherWindow() {
    if (!m_launcherWindow) {
        m_launcherWindow = new CaptureLauncher();
    }
    m_launcherWindow->show();
#if (defined(Q_OS_MAC) || defined(Q_OS_MAC64) || defined(Q_OS_MACOS) || \
     defined(Q_OS_MACX))
    m_launcherWindow->activateWindow();
    m_launcherWindow->raise();
#endif
}

void Controller::enableTrayIcon() {
    if (m_trayIcon) {
        return;
    }
    m_trayIconMenu = new QMenu();

    ConfigHandler().setDisabledTrayIcon(false);
    QAction *captureAction = new QAction(tr("&Take Screenshot"), this);
    connect(captureAction, &QAction::triggered, this, [this]() {
        // Wait 400 ms to hide the QMenu
        doLater(400, this, [this]() { this->startVisualCapture(); });
    });
    QAction *launcherAction = new QAction(tr("&Open Launcher"), this);
    connect(launcherAction,
            &QAction::triggered,
            this,
            &Controller::openLauncherWindow);
    QAction *configAction = new QAction(tr("&Configuration"), this);
    connect(
            configAction, &QAction::triggered, this, &Controller::openConfigWindow);
    QAction *infoAction = new QAction(tr("&About"), this);
    connect(infoAction, &QAction::triggered, this, &Controller::openInfoWindow);

    m_appUpdates = new QAction(tr("Check for updates"), this);
    connect(m_appUpdates, &QAction::triggered, this, &Controller::appUpdates);

    QAction *quitAction = new QAction(tr("&Quit"), this);
    connect(quitAction, &QAction::triggered, qApp, &QCoreApplication::quit);

    // recent screenshots
    QAction *recentAction = new QAction(tr("&Latest Uploads"), this);
    connect(
            recentAction, SIGNAL(triggered()), this, SLOT(showRecentScreenshots()));

    // generate menu
    m_trayIconMenu->addAction(captureAction);
    m_trayIconMenu->addAction(launcherAction);
    m_trayIconMenu->addSeparator();
    m_trayIconMenu->addAction(recentAction);
    m_trayIconMenu->addSeparator();
    m_trayIconMenu->addAction(configAction);
    m_trayIconMenu->addSeparator();
    m_trayIconMenu->addAction(m_appUpdates);
    m_trayIconMenu->addAction(infoAction);
    m_trayIconMenu->addSeparator();
    m_trayIconMenu->addAction(quitAction);

    m_trayIcon = new QSystemTrayIcon();
    m_trayIcon->setToolTip(QStringLiteral("Flameshot"));
#if defined(Q_OS_MAC) || defined(Q_OS_MAC64) || defined(Q_OS_MACOS) || \
  defined(Q_OS_MACX)
    // Because of the following issues on MacOS "Catalina":
    // https://bugreports.qt.io/browse/QTBUG-86393
    // https://developer.apple.com/forums/thread/126072
    auto currentMacOsVersion = QOperatingSystemVersion::current();
    if (currentMacOsVersion >= currentMacOsVersion.MacOSBigSur) {
        m_trayIcon->setContextMenu(m_trayIconMenu);
    }
#else
    m_trayIcon->setContextMenu(m_trayIconMenu);
#endif
    QIcon trayicon =
            QIcon::fromTheme("flameshot-tray", QIcon(":img/app/flameshot.png"));
    m_trayIcon->setIcon(trayicon);

#if defined(Q_OS_MAC) || defined(Q_OS_MAC64) || defined(Q_OS_MACOS) || \
  defined(Q_OS_MACX)
    if (currentMacOsVersion < currentMacOsVersion.MacOSBigSur) {
        // Because of the following issues on MacOS "Catalina":
        // https://bugreports.qt.io/browse/QTBUG-86393
        // https://developer.apple.com/forums/thread/126072
        auto trayIconActivated = [this](QSystemTrayIcon::ActivationReason r) {
            if (m_trayIconMenu->isVisible()) {
                m_trayIconMenu->hide();
            } else {
                m_trayIconMenu->popup(QCursor::pos());
            }
        };
        connect(
          m_trayIcon, &QSystemTrayIcon::activated, this, trayIconActivated);
    }
#else
    auto trayIconActivated = [this](QSystemTrayIcon::ActivationReason r) {
        if (r == QSystemTrayIcon::Trigger) {
            startVisualCapture();
        }
    };
    connect(m_trayIcon, &QSystemTrayIcon::activated, this, trayIconActivated);
#endif

#ifdef Q_OS_WIN
    // Ensure proper removal of tray icon when program quits on Windows.
    connect(
      qApp, &QCoreApplication::aboutToQuit, m_trayIcon, &QSystemTrayIcon::hide);
#endif

    m_trayIcon->show();
}

void Controller::disableTrayIcon() {
#if defined(Q_OS_LINUX) || defined(Q_OS_UNIX)
    if (m_trayIcon) {
        m_trayIcon->deleteLater();
    }
    ConfigHandler().setDisabledTrayIcon(true);
#endif
}

void Controller::sendTrayNotification(const QString &text,
                                      const QString &title,
                                      const int timeout) {
    if (m_trayIcon) {
        m_trayIcon->showMessage(
                title, text, QIcon(":img/app/flameshot.svg"), timeout);
    }
}

void Controller::updateConfigComponents() {
    if (m_configWindow) {
        m_configWindow->updateChildren();
    }
}

void Controller::updateRecentScreenshots() {
    if (nullptr != m_history) {
        if (m_history->isVisible()) {
            m_history->loadHistory();
        }
    }
}

void Controller::showRecentScreenshots() {
    if (nullptr == m_history) {
        m_history = new HistoryWidget();
    }
    m_history->loadHistory();
    m_history->show();
#if (defined(Q_OS_MAC) || defined(Q_OS_MAC64) || defined(Q_OS_MACOS) || \
     defined(Q_OS_MACX))
    m_history->activateWindow();
    m_history->raise();
#endif
}

<<<<<<< HEAD
void Controller::startFullscreenCapture(const uint id) {
=======
void Controller::sendCaptureSaved(uint id, const QString& savePath)
{
    emit captureSaved(id, savePath);
}

void Controller::startFullscreenCapture(const uint id)
{
>>>>>>> 7f55d0c6
    bool ok = true;
    QPixmap p(ScreenGrabber().grabEntireDesktop(ok));
    if (ok) {
        QRect selection; // `flameshot full` does not support --selection
        emit captureTaken(id, p, selection);
    } else {
        emit captureFailed(id);
    }
}

void Controller::handleCaptureTaken(uint id, QPixmap p, QRect selection) {
    auto it = m_requestMap.find(id);
    if (it != m_requestMap.end()) {
        it.value().exportCapture(p);
        m_requestMap.erase(it);
    }
}

void Controller::handleCaptureFailed(uint id) {
    m_requestMap.remove(id);
}

void Controller::doLater(int msec, QObject *receiver, lambda func) {
    QTimer *timer = new QTimer(receiver);
    QObject::connect(timer, &QTimer::timeout, receiver, [timer, func]() {
        func();
        timer->deleteLater();
    });
    timer->setInterval(msec);
    timer->start();
}<|MERGE_RESOLUTION|>--- conflicted
+++ resolved
@@ -16,8 +16,8 @@
 //     along with Flameshot.  If not, see <http://www.gnu.org/licenses/>.
 
 #include "controller.h"
+#include "external/QHotkey/QHotkey"
 #include "src/config/configwindow.h"
-#include "external/QHotkey/QHotkey"
 #include "src/utils/confighandler.h"
 #include "src/utils/history.h"
 #include "src/utils/screengrabber.h"
@@ -45,7 +45,7 @@
 #include "src/core/globalshortcutfilter.h"
 #endif
 
-#if (defined(Q_OS_MAC) || defined(Q_OS_MAC64) || defined(Q_OS_MACOS) || \
+#if (defined(Q_OS_MAC) || defined(Q_OS_MAC64) || defined(Q_OS_MACOS) ||        \
      defined(Q_OS_MACX))
 #include <QOperatingSystemVersion>
 #include <QScreen>
@@ -55,12 +55,15 @@
 // launches the capture widget
 
 Controller::Controller()
-        : m_captureWindow(nullptr), m_history(nullptr), m_trayIconMenu(nullptr), m_networkCheckUpdates(nullptr),
-          m_showCheckAppUpdateStatus(false)
-#if (defined(Q_OS_MAC) || defined(Q_OS_MAC64) || defined(Q_OS_MACOS) || \
-     defined(Q_OS_MACX))
-, m_HotkeyScreenshotCapture(nullptr)
-, m_HotkeyScreenshotHistory(nullptr)
+  : m_captureWindow(nullptr)
+  , m_history(nullptr)
+  , m_trayIconMenu(nullptr)
+  , m_networkCheckUpdates(nullptr)
+  , m_showCheckAppUpdateStatus(false)
+#if (defined(Q_OS_MAC) || defined(Q_OS_MAC64) || defined(Q_OS_MACOS) ||        \
+     defined(Q_OS_MACX))
+  , m_HotkeyScreenshotCapture(nullptr)
+  , m_HotkeyScreenshotHistory(nullptr)
 #endif
 {
     m_appLatestVersion = QStringLiteral(APP_VERSION).replace("v", "");
@@ -87,7 +90,7 @@
     QString StyleSheet = CaptureButton::globalStyleSheet();
     qApp->setStyleSheet(StyleSheet);
 
-#if (defined(Q_OS_MAC) || defined(Q_OS_MAC64) || defined(Q_OS_MACOS) || \
+#if (defined(Q_OS_MAC) || defined(Q_OS_MAC64) || defined(Q_OS_MACOS) ||        \
      defined(Q_OS_MACX))
     // Try to take a test screenshot, MacOS will request a "Screen Recording"
     // permissions on the first run. Otherwise it will be hidden under the
@@ -112,24 +115,28 @@
     getLatestAvailableVersion();
 }
 
-Controller::~Controller() {
+Controller::~Controller()
+{
     delete m_history;
     delete m_trayIconMenu;
 }
 
-Controller *Controller::getInstance() {
+Controller* Controller::getInstance()
+{
     static Controller c;
     return &c;
 }
 
-void Controller::enableExports() {
+void Controller::enableExports()
+{
     connect(
-            this, &Controller::captureTaken, this, &Controller::handleCaptureTaken);
+      this, &Controller::captureTaken, this, &Controller::handleCaptureTaken);
     connect(
-            this, &Controller::captureFailed, this, &Controller::handleCaptureFailed);
-}
-
-void Controller::getLatestAvailableVersion() {
+      this, &Controller::captureFailed, this, &Controller::handleCaptureFailed);
+}
+
+void Controller::getLatestAvailableVersion()
+{
     // This features is required for MacOS and Windows user and for Linux users
     // who installed Flameshot not from the repository.
     m_networkCheckUpdates = new QNetworkAccessManager(this);
@@ -146,17 +153,18 @@
     });
 }
 
-void Controller::handleReplyCheckUpdates(QNetworkReply *reply) {
+void Controller::handleReplyCheckUpdates(QNetworkReply* reply)
+{
     if (reply->error() == QNetworkReply::NoError) {
         QJsonDocument response = QJsonDocument::fromJson(reply->readAll());
         QJsonObject json = response.object();
         m_appLatestVersion = json["tag_name"].toString().replace("v", "");
         if (QStringLiteral(APP_VERSION)
-                    .replace("v", "")
-                    .compare(m_appLatestVersion) < 0) {
+              .replace("v", "")
+              .compare(m_appLatestVersion) < 0) {
             m_appLatestUrl = json["html_url"].toString();
             QString newVersion =
-                    tr("New version %1 is available").arg(m_appLatestVersion);
+              tr("New version %1 is available").arg(m_appLatestVersion);
             m_appUpdates->setText(newVersion);
             if (m_showCheckAppUpdateStatus) {
                 sendTrayNotification(newVersion, "Flameshot");
@@ -171,14 +179,15 @@
                    << reply->errorString();
         if (m_showCheckAppUpdateStatus) {
             sendTrayNotification(
-                    tr("Failed to get information about the latest version."),
-                    "Flameshot");
+              tr("Failed to get information about the latest version."),
+              "Flameshot");
         }
     }
     m_showCheckAppUpdateStatus = false;
 }
 
-void Controller::appUpdates() {
+void Controller::appUpdates()
+{
     if (m_appLatestUrl.isEmpty()) {
         m_showCheckAppUpdateStatus = true;
         getLatestAvailableVersion();
@@ -187,7 +196,8 @@
     }
 }
 
-void Controller::requestCapture(const CaptureRequest &request) {
+void Controller::requestCapture(const CaptureRequest& request)
+{
     uint id = request.id();
     m_requestMap.insert(id, request);
 
@@ -197,17 +207,17 @@
                 this->startFullscreenCapture(id);
             });
             break;
-            // TODO: Figure out the code path that gets here so the deprated warning
-            // can be fixed
+            // TODO: Figure out the code path that gets here so the deprated
+            // warning can be fixed
         case CaptureRequest::SCREEN_MODE: {
-            int &&number = request.data().toInt();
+            int&& number = request.data().toInt();
             doLater(request.delay(), this, [this, id, number]() {
                 this->startScreenGrab(id, number);
             });
             break;
         }
         case CaptureRequest::GRAPHICAL_MODE: {
-            QString &&path = request.path();
+            QString&& path = request.path();
             doLater(request.delay(), this, [this, id, path]() {
                 this->startVisualCapture(id, path);
             });
@@ -221,9 +231,10 @@
 
 // creation of a new capture in GUI mode
 void Controller::startVisualCapture(const uint id,
-                                    const QString &forcedSavePath) {
+                                    const QString& forcedSavePath)
+{
     if (!m_captureWindow) {
-        QWidget *modalWidget = nullptr;
+        QWidget* modalWidget = nullptr;
         do {
             modalWidget = qApp->activeModalWidget();
             if (modalWidget) {
@@ -246,7 +257,7 @@
 
 #ifdef Q_OS_WIN
         m_captureWindow->show();
-#elif (defined(Q_OS_MAC) || defined(Q_OS_MAC64) || defined(Q_OS_MACOS) || \
+#elif (defined(Q_OS_MAC) || defined(Q_OS_MAC64) || defined(Q_OS_MACOS) ||      \
        defined(Q_OS_MACX))
         // In "Emulate fullscreen mode"
         m_captureWindow->showFullScreen();
@@ -254,11 +265,11 @@
         m_captureWindow->raise();
 #else
         m_captureWindow->showFullScreen();
-        //m_captureWindow->show(); //Debug
+        // m_captureWindow->show(); //Debug
 #endif
         if (!m_appLatestUrl.isEmpty() &&
             ConfigHandler().ignoreUpdateToVersion().compare(
-                    m_appLatestVersion) < 0) {
+              m_appLatestVersion) < 0) {
             m_captureWindow->showAppUpdateNotification(m_appLatestVersion,
                                                        m_appLatestUrl);
         }
@@ -267,7 +278,8 @@
     }
 }
 
-void Controller::startScreenGrab(const uint id, const int screenNumber) {
+void Controller::startScreenGrab(const uint id, const int screenNumber)
+{
     bool ok = true;
     int n = screenNumber;
 
@@ -285,11 +297,12 @@
 }
 
 // creation of the configuration window
-void Controller::openConfigWindow() {
+void Controller::openConfigWindow()
+{
     if (!m_configWindow) {
         m_configWindow = new ConfigWindow();
         m_configWindow->show();
-#if (defined(Q_OS_MAC) || defined(Q_OS_MAC64) || defined(Q_OS_MACOS) || \
+#if (defined(Q_OS_MAC) || defined(Q_OS_MAC64) || defined(Q_OS_MACOS) ||        \
      defined(Q_OS_MACX))
         m_configWindow->activateWindow();
         m_configWindow->raise();
@@ -298,10 +311,11 @@
 }
 
 // creation of the window of information
-void Controller::openInfoWindow() {
+void Controller::openInfoWindow()
+{
     if (!m_infoWindow) {
         m_infoWindow = new InfoWindow();
-#if (defined(Q_OS_MAC) || defined(Q_OS_MAC64) || defined(Q_OS_MACOS) || \
+#if (defined(Q_OS_MAC) || defined(Q_OS_MAC64) || defined(Q_OS_MACOS) ||        \
      defined(Q_OS_MACX))
         m_infoWindow->activateWindow();
         m_infoWindow->raise();
@@ -309,51 +323,53 @@
     }
 }
 
-void Controller::openLauncherWindow() {
+void Controller::openLauncherWindow()
+{
     if (!m_launcherWindow) {
         m_launcherWindow = new CaptureLauncher();
     }
     m_launcherWindow->show();
-#if (defined(Q_OS_MAC) || defined(Q_OS_MAC64) || defined(Q_OS_MACOS) || \
+#if (defined(Q_OS_MAC) || defined(Q_OS_MAC64) || defined(Q_OS_MACOS) ||        \
      defined(Q_OS_MACX))
     m_launcherWindow->activateWindow();
     m_launcherWindow->raise();
 #endif
 }
 
-void Controller::enableTrayIcon() {
+void Controller::enableTrayIcon()
+{
     if (m_trayIcon) {
         return;
     }
     m_trayIconMenu = new QMenu();
 
     ConfigHandler().setDisabledTrayIcon(false);
-    QAction *captureAction = new QAction(tr("&Take Screenshot"), this);
+    QAction* captureAction = new QAction(tr("&Take Screenshot"), this);
     connect(captureAction, &QAction::triggered, this, [this]() {
         // Wait 400 ms to hide the QMenu
         doLater(400, this, [this]() { this->startVisualCapture(); });
     });
-    QAction *launcherAction = new QAction(tr("&Open Launcher"), this);
+    QAction* launcherAction = new QAction(tr("&Open Launcher"), this);
     connect(launcherAction,
             &QAction::triggered,
             this,
             &Controller::openLauncherWindow);
-    QAction *configAction = new QAction(tr("&Configuration"), this);
+    QAction* configAction = new QAction(tr("&Configuration"), this);
     connect(
-            configAction, &QAction::triggered, this, &Controller::openConfigWindow);
-    QAction *infoAction = new QAction(tr("&About"), this);
+      configAction, &QAction::triggered, this, &Controller::openConfigWindow);
+    QAction* infoAction = new QAction(tr("&About"), this);
     connect(infoAction, &QAction::triggered, this, &Controller::openInfoWindow);
 
     m_appUpdates = new QAction(tr("Check for updates"), this);
     connect(m_appUpdates, &QAction::triggered, this, &Controller::appUpdates);
 
-    QAction *quitAction = new QAction(tr("&Quit"), this);
+    QAction* quitAction = new QAction(tr("&Quit"), this);
     connect(quitAction, &QAction::triggered, qApp, &QCoreApplication::quit);
 
     // recent screenshots
-    QAction *recentAction = new QAction(tr("&Latest Uploads"), this);
+    QAction* recentAction = new QAction(tr("&Latest Uploads"), this);
     connect(
-            recentAction, SIGNAL(triggered()), this, SLOT(showRecentScreenshots()));
+      recentAction, SIGNAL(triggered()), this, SLOT(showRecentScreenshots()));
 
     // generate menu
     m_trayIconMenu->addAction(captureAction);
@@ -370,7 +386,7 @@
 
     m_trayIcon = new QSystemTrayIcon();
     m_trayIcon->setToolTip(QStringLiteral("Flameshot"));
-#if defined(Q_OS_MAC) || defined(Q_OS_MAC64) || defined(Q_OS_MACOS) || \
+#if defined(Q_OS_MAC) || defined(Q_OS_MAC64) || defined(Q_OS_MACOS) ||         \
   defined(Q_OS_MACX)
     // Because of the following issues on MacOS "Catalina":
     // https://bugreports.qt.io/browse/QTBUG-86393
@@ -383,10 +399,10 @@
     m_trayIcon->setContextMenu(m_trayIconMenu);
 #endif
     QIcon trayicon =
-            QIcon::fromTheme("flameshot-tray", QIcon(":img/app/flameshot.png"));
+      QIcon::fromTheme("flameshot-tray", QIcon(":img/app/flameshot.png"));
     m_trayIcon->setIcon(trayicon);
 
-#if defined(Q_OS_MAC) || defined(Q_OS_MAC64) || defined(Q_OS_MACOS) || \
+#if defined(Q_OS_MAC) || defined(Q_OS_MAC64) || defined(Q_OS_MACOS) ||         \
   defined(Q_OS_MACX)
     if (currentMacOsVersion < currentMacOsVersion.MacOSBigSur) {
         // Because of the following issues on MacOS "Catalina":
@@ -420,7 +436,8 @@
     m_trayIcon->show();
 }
 
-void Controller::disableTrayIcon() {
+void Controller::disableTrayIcon()
+{
 #if defined(Q_OS_LINUX) || defined(Q_OS_UNIX)
     if (m_trayIcon) {
         m_trayIcon->deleteLater();
@@ -429,22 +446,25 @@
 #endif
 }
 
-void Controller::sendTrayNotification(const QString &text,
-                                      const QString &title,
-                                      const int timeout) {
+void Controller::sendTrayNotification(const QString& text,
+                                      const QString& title,
+                                      const int timeout)
+{
     if (m_trayIcon) {
         m_trayIcon->showMessage(
-                title, text, QIcon(":img/app/flameshot.svg"), timeout);
-    }
-}
-
-void Controller::updateConfigComponents() {
+          title, text, QIcon(":img/app/flameshot.svg"), timeout);
+    }
+}
+
+void Controller::updateConfigComponents()
+{
     if (m_configWindow) {
         m_configWindow->updateChildren();
     }
 }
 
-void Controller::updateRecentScreenshots() {
+void Controller::updateRecentScreenshots()
+{
     if (nullptr != m_history) {
         if (m_history->isVisible()) {
             m_history->loadHistory();
@@ -452,22 +472,20 @@
     }
 }
 
-void Controller::showRecentScreenshots() {
+void Controller::showRecentScreenshots()
+{
     if (nullptr == m_history) {
         m_history = new HistoryWidget();
     }
     m_history->loadHistory();
     m_history->show();
-#if (defined(Q_OS_MAC) || defined(Q_OS_MAC64) || defined(Q_OS_MACOS) || \
+#if (defined(Q_OS_MAC) || defined(Q_OS_MAC64) || defined(Q_OS_MACOS) ||        \
      defined(Q_OS_MACX))
     m_history->activateWindow();
     m_history->raise();
 #endif
 }
 
-<<<<<<< HEAD
-void Controller::startFullscreenCapture(const uint id) {
-=======
 void Controller::sendCaptureSaved(uint id, const QString& savePath)
 {
     emit captureSaved(id, savePath);
@@ -475,7 +493,6 @@
 
 void Controller::startFullscreenCapture(const uint id)
 {
->>>>>>> 7f55d0c6
     bool ok = true;
     QPixmap p(ScreenGrabber().grabEntireDesktop(ok));
     if (ok) {
@@ -486,7 +503,8 @@
     }
 }
 
-void Controller::handleCaptureTaken(uint id, QPixmap p, QRect selection) {
+void Controller::handleCaptureTaken(uint id, QPixmap p, QRect selection)
+{
     auto it = m_requestMap.find(id);
     if (it != m_requestMap.end()) {
         it.value().exportCapture(p);
@@ -494,12 +512,14 @@
     }
 }
 
-void Controller::handleCaptureFailed(uint id) {
+void Controller::handleCaptureFailed(uint id)
+{
     m_requestMap.remove(id);
 }
 
-void Controller::doLater(int msec, QObject *receiver, lambda func) {
-    QTimer *timer = new QTimer(receiver);
+void Controller::doLater(int msec, QObject* receiver, lambda func)
+{
+    QTimer* timer = new QTimer(receiver);
     QObject::connect(timer, &QTimer::timeout, receiver, [timer, func]() {
         func();
         timer->deleteLater();
