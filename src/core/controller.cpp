--- conflicted
+++ resolved
@@ -22,11 +22,8 @@
 #include "src/widgets/capturelauncher.h"
 #include "src/widgets/imguploaddialog.h"
 #include "src/widgets/infowindow.h"
-<<<<<<< HEAD
 #include "src/widgets/trayicon.h"
-=======
 #include "src/widgets/uploadhistory.h"
->>>>>>> a6144df3
 #include <QAction>
 #include <QApplication>
 #include <QBuffer>
@@ -97,18 +94,193 @@
     return &c;
 }
 
-<<<<<<< HEAD
 void Controller::gui(const CaptureRequest& req)
-=======
-void Controller::setCheckForUpdatesEnabled(const bool enabled)
-{
-    if (m_appUpdates != nullptr) {
-        m_appUpdates->setVisible(enabled);
-        m_appUpdates->setEnabled(enabled);
-    }
-    if (enabled) {
-        getLatestAvailableVersion();
-    }
+{
+    if (!resolveAnyConfigErrors()) {
+        return;
+    }
+
+#if defined(Q_OS_MACOS)
+    // This is required on MacOS because of Mission Control. If you'll switch to
+    // another Desktop you cannot take a new screenshot from the tray, you have
+    // to switch back to the Flameshot Desktop manually. It is not obvious and a
+    // large number of users are confused and report a bug.
+    if (m_captureWindow != nullptr) {
+        m_captureWindow->close();
+        delete m_captureWindow;
+        m_captureWindow = nullptr;
+    }
+#endif
+
+    if (nullptr == m_captureWindow) {
+        // TODO is this unnecessary now?
+        int timeout = 5000; // 5 seconds
+        const int delay = 100;
+        QWidget* modalWidget = nullptr;
+        for (; timeout >= 0; timeout -= delay) {
+            modalWidget = qApp->activeModalWidget();
+            if (nullptr == modalWidget) {
+                break;
+            }
+            modalWidget->close();
+            modalWidget->deleteLater();
+            QThread::msleep(delay);
+        }
+        if (0 == timeout) {
+            QMessageBox::warning(
+              nullptr, tr("Error"), tr("Unable to close active modal widgets"));
+            return;
+        }
+
+        m_captureWindow = new CaptureWidget(req);
+        // m_captureWindow = new CaptureWidget(req, false); //
+        // debug
+
+#ifdef Q_OS_WIN
+        m_captureWindow->show();
+#elif defined(Q_OS_MACOS)
+        // In "Emulate fullscreen mode"
+        m_captureWindow->showFullScreen();
+        m_captureWindow->activateWindow();
+        m_captureWindow->raise();
+#else
+        m_captureWindow->showFullScreen();
+//        m_captureWindow->show(); // For CaptureWidget Debugging under Linux
+#endif
+        if (!m_appLatestUrl.isEmpty() &&
+            ConfigHandler().ignoreUpdateToVersion().compare(
+              m_appLatestVersion) < 0) {
+            m_captureWindow->showAppUpdateNotification(m_appLatestVersion,
+                                                       m_appLatestUrl);
+        }
+    } else {
+        emit captureFailed();
+    }
+}
+
+void Controller::screen(CaptureRequest req, const int screenNumber)
+{
+    if (!resolveAnyConfigErrors())
+        return;
+
+    bool ok = true;
+    QScreen* screen;
+
+    if (screenNumber < 0) {
+        QPoint globalCursorPos = QCursor::pos();
+#if QT_VERSION > QT_VERSION_CHECK(5, 10, 0)
+        screen = qApp->screenAt(globalCursorPos);
+#else
+        screen =
+          qApp->screens()[qApp->desktop()->screenNumber(globalCursorPos)];
+#endif
+    } else {
+        screen = qApp->screens()[screenNumber];
+    }
+    QPixmap p(ScreenGrabber().grabScreen(screen, ok));
+    if (ok) {
+        QRect geometry = ScreenGrabber().screenGeometry(screen);
+        QRect region = req.initialSelection();
+        if (region.isNull()) {
+            region = ScreenGrabber().screenGeometry(screen);
+        } else {
+            QRect screenGeom = ScreenGrabber().screenGeometry(screen);
+            screenGeom.moveTopLeft({ 0, 0 });
+            region = region.intersected(screenGeom);
+            p = p.copy(region);
+        }
+        if (req.tasks() & CaptureRequest::PIN) {
+            // change geometry for pin task
+            req.addPinTask(region);
+        }
+        exportCapture(p, geometry, req);
+    } else {
+        emit captureFailed();
+    }
+}
+
+void Controller::full(const CaptureRequest& req)
+{
+    if (!resolveAnyConfigErrors())
+        return;
+
+    bool ok = true;
+    QPixmap p(ScreenGrabber().grabEntireDesktop(ok));
+    QRect region = req.initialSelection();
+    if (!region.isNull()) {
+        p = p.copy(region);
+    }
+    if (ok) {
+        QRect selection; // `flameshot full` does not support --selection
+        exportCapture(p, selection, req);
+    } else {
+        emit captureFailed();
+    }
+}
+
+void Controller::launcher()
+{
+    if (!resolveAnyConfigErrors())
+        return;
+
+    if (!m_launcherWindow) {
+        m_launcherWindow = new CaptureLauncher();
+    }
+    m_launcherWindow->show();
+#if defined(Q_OS_MACOS)
+    m_launcherWindow->activateWindow();
+    m_launcherWindow->raise();
+#endif
+}
+
+void Controller::config()
+{
+    if (!resolveAnyConfigErrors())
+        return;
+
+    if (!m_configWindow) {
+        m_configWindow = new ConfigWindow();
+        m_configWindow->show();
+#if defined(Q_OS_MACOS)
+        m_configWindow->activateWindow();
+        m_configWindow->raise();
+#endif
+    }
+}
+
+void Controller::info()
+{
+    if (!m_infoWindow) {
+        m_infoWindow = new InfoWindow();
+#if defined(Q_OS_MACOS)
+        m_infoWindow->activateWindow();
+        m_infoWindow->raise();
+#endif
+    }
+}
+
+void Controller::history()
+{
+    static UploadHistory* historyWidget = nullptr;
+    if (historyWidget == nullptr) {
+        historyWidget = new UploadHistory;
+        historyWidget->loadHistory();
+        connect(historyWidget, &QObject::destroyed, this, []() {
+            historyWidget = nullptr;
+        });
+    }
+    historyWidget->show();
+
+#if defined(Q_OS_MACOS)
+    historyWidget->activateWindow();
+    historyWidget->raise();
+#endif
+}
+
+QVersionNumber Controller::getVersion()
+{
+    return QVersionNumber::fromString(
+      QStringLiteral(APP_VERSION).replace("v", ""));
 }
 
 void Controller::setOrigin(Origin origin)
@@ -173,453 +345,18 @@
     return resolved;
 }
 
-void Controller::handleReplyCheckUpdates(QNetworkReply* reply)
-{
-    if (!ConfigHandler().checkForUpdates()) {
-        return;
-    }
-    if (reply->error() == QNetworkReply::NoError) {
-        QJsonDocument response = QJsonDocument::fromJson(reply->readAll());
-        QJsonObject json = response.object();
-        m_appLatestVersion = json["tag_name"].toString().replace("v", "");
-
-        QVersionNumber appLatestVersion =
-          QVersionNumber::fromString(m_appLatestVersion);
-        QVersionNumber currentVersion = QVersionNumber::fromString(
-          QStringLiteral(APP_VERSION).replace("v", ""));
-
-        if (currentVersion < appLatestVersion) {
-            m_appLatestUrl = json["html_url"].toString();
-            QString newVersion =
-              tr("New version %1 is available").arg(m_appLatestVersion);
-            if (m_appUpdates != nullptr) {
-                m_appUpdates->setText(newVersion);
-            }
-            if (m_showCheckAppUpdateStatus) {
-                sendTrayNotification(newVersion, "Flameshot");
-                QDesktopServices::openUrl(QUrl(m_appLatestUrl));
-            }
-        } else if (m_showCheckAppUpdateStatus) {
-            sendTrayNotification(tr("You have the latest version"),
-                                 "Flameshot");
-        }
-    } else {
-        qWarning() << "Failed to get information about the latest version. "
-                   << reply->errorString();
-        if (m_showCheckAppUpdateStatus) {
-            sendTrayNotification(
-              tr("Failed to get information about the latest version."),
-              "Flameshot");
-        }
-    }
-    m_showCheckAppUpdateStatus = false;
-}
-
-void Controller::appUpdates()
-{
-    if (m_appLatestUrl.isEmpty()) {
-        m_showCheckAppUpdateStatus = true;
-        getLatestAvailableVersion();
-    } else {
-        QDesktopServices::openUrl(QUrl(m_appLatestUrl));
-    }
-}
-
-void Controller::requestCapture(const CaptureRequest& request)
-{
-    if (!resolveAnyConfigErrors()) {
-        return;
-    }
-
-    switch (request.captureMode()) {
-        case CaptureRequest::FULLSCREEN_MODE:
-            doLater(request.delay(), this, [this, request]() {
-                startFullscreenCapture(request);
-            });
-            break;
-        case CaptureRequest::SCREEN_MODE: {
-            int&& number = request.data().toInt();
-            doLater(request.delay(), this, [this, request, number]() {
-                startScreenGrab(request, number);
-            });
-            break;
-        }
-        case CaptureRequest::GRAPHICAL_MODE: {
-            doLater(request.delay(), this, [this, request]() {
-                startVisualCapture(request);
-            });
-            break;
-        }
-        default:
-            handleCaptureFailed();
-            break;
-    }
-}
-
-// creation of a new capture in GUI mode
-void Controller::startVisualCapture(const CaptureRequest& req)
->>>>>>> a6144df3
-{
-    if (!resolveAnyConfigErrors()) {
-        return;
-    }
-
-#if defined(Q_OS_MACOS)
-    // This is required on MacOS because of Mission Control. If you'll switch to
-    // another Desktop you cannot take a new screenshot from the tray, you have
-    // to switch back to the Flameshot Desktop manually. It is not obvious and a
-    // large number of users are confused and report a bug.
-    if (m_captureWindow != nullptr) {
-        m_captureWindow->close();
-        delete m_captureWindow;
-        m_captureWindow = nullptr;
-    }
-#endif
-
-    if (nullptr == m_captureWindow) {
-        // TODO is this unnecessary now?
-        int timeout = 5000; // 5 seconds
-        const int delay = 100;
-        QWidget* modalWidget = nullptr;
-        for (; timeout >= 0; timeout -= delay) {
-            modalWidget = qApp->activeModalWidget();
-            if (nullptr == modalWidget) {
-                break;
-            }
-            modalWidget->close();
-            modalWidget->deleteLater();
-            QThread::msleep(delay);
-        }
-        if (0 == timeout) {
-            QMessageBox::warning(
-              nullptr, tr("Error"), tr("Unable to close active modal widgets"));
-            return;
-        }
-
-        m_captureWindow = new CaptureWidget(req);
-        // m_captureWindow = new CaptureWidget(req, false); //
-        // debug
-
-#ifdef Q_OS_WIN
-        m_captureWindow->show();
-#elif defined(Q_OS_MACOS)
-        // In "Emulate fullscreen mode"
-        m_captureWindow->showFullScreen();
-        m_captureWindow->activateWindow();
-        m_captureWindow->raise();
-#else
-        m_captureWindow->showFullScreen();
-//        m_captureWindow->show(); // For CaptureWidget Debugging under Linux
-#endif
-        if (!m_appLatestUrl.isEmpty() &&
-            ConfigHandler().ignoreUpdateToVersion().compare(
-              m_appLatestVersion) < 0) {
-            m_captureWindow->showAppUpdateNotification(m_appLatestVersion,
-                                                       m_appLatestUrl);
-        }
-    } else {
-        emit captureFailed();
-    }
-}
-
-void Controller::screen(CaptureRequest req, const int screenNumber)
-{
-    if (!resolveAnyConfigErrors()) {
-        return;
-    }
-
-    bool ok = true;
-    QScreen* screen;
-
-    if (screenNumber < 0) {
-        QPoint globalCursorPos = QCursor::pos();
-#if QT_VERSION > QT_VERSION_CHECK(5, 10, 0)
-        screen = qApp->screenAt(globalCursorPos);
-#else
-        screen =
-          qApp->screens()[qApp->desktop()->screenNumber(globalCursorPos)];
-#endif
-    } else {
-        screen = qApp->screens()[screenNumber];
-    }
-    QPixmap p(ScreenGrabber().grabScreen(screen, ok));
-    if (ok) {
-        QRect geometry = ScreenGrabber().screenGeometry(screen);
-        QRect region = req.initialSelection();
-        if (region.isNull()) {
-            region = ScreenGrabber().screenGeometry(screen);
-        } else {
-            QRect screenGeom = ScreenGrabber().screenGeometry(screen);
-            screenGeom.moveTopLeft({ 0, 0 });
-            region = region.intersected(screenGeom);
-            p = p.copy(region);
-        }
-        if (req.tasks() & CaptureRequest::PIN) {
-            // change geometry for pin task
-            req.addPinTask(region);
-        }
-        exportCapture(p, geometry, req);
-    } else {
-        emit captureFailed();
-    }
-}
-
-void Controller::full(const CaptureRequest& req)
-{
-    if (!resolveAnyConfigErrors())
-        return;
-
-    bool ok = true;
-    QPixmap p(ScreenGrabber().grabEntireDesktop(ok));
-    QRect region = req.initialSelection();
-    if (!region.isNull()) {
-        p = p.copy(region);
-    }
-    if (ok) {
-        QRect selection; // `flameshot full` does not support --selection
-        exportCapture(p, selection, req);
-    } else {
-        emit captureFailed();
-    }
-}
-
-void Controller::launcher()
-{
-    if (!resolveAnyConfigErrors())
-        return;
-
-    if (!m_launcherWindow) {
-        m_launcherWindow = new CaptureLauncher();
-    }
-    m_launcherWindow->show();
-#if defined(Q_OS_MACOS)
-    m_launcherWindow->activateWindow();
-    m_launcherWindow->raise();
-#endif
-}
-
-void Controller::config()
-{
-    if (!resolveAnyConfigErrors()) {
-        return;
-    }
-
-    if (m_configWindow == nullptr) {
-        m_configWindow = new ConfigWindow();
-        m_configWindow->show();
-#if defined(Q_OS_MACOS)
-        m_configWindow->activateWindow();
-        m_configWindow->raise();
-#endif
-    }
-}
-
-void Controller::info()
-{
-    if (m_infoWindow == nullptr) {
-        m_infoWindow = new InfoWindow();
-#if defined(Q_OS_MACOS)
-        m_infoWindow->activateWindow();
-        m_infoWindow->raise();
-#endif
-    }
-}
-
-void Controller::history()
-{
-<<<<<<< HEAD
-    static HistoryWidget* historyWidget = nullptr;
-    if (nullptr == historyWidget) {
-        historyWidget = new HistoryWidget();
-        connect(historyWidget, &QObject::destroyed, this, []() {
-            historyWidget = nullptr;
-        });
-=======
-    if (!resolveAnyConfigErrors()) {
-        return;
-    }
-
-    if (m_launcherWindow == nullptr) {
-        m_launcherWindow = new CaptureLauncher();
->>>>>>> a6144df3
-    }
-    historyWidget->loadHistory();
-    historyWidget->show();
-#if defined(Q_OS_MACOS)
-    historyWidget->activateWindow();
-    historyWidget->raise();
-#endif
-}
-
-QVersionNumber Controller::getVersion()
-{
-    return QVersionNumber::fromString(
-      QStringLiteral(APP_VERSION).replace("v", ""));
-}
-
-void Controller::setOrigin(Origin origin)
-{
-    m_origin = origin;
-}
-
-Controller::Origin Controller::origin()
-{
-<<<<<<< HEAD
-    return m_origin;
-}
-
-void Controller::getLatestAvailableVersion()
-{
-    // This features is required for MacOS and Windows user and for Linux users
-    // who installed Flameshot not from the repository.
-    m_networkCheckUpdates = new QNetworkAccessManager(this);
-    QNetworkRequest requestCheckUpdates(QUrl(FLAMESHOT_APP_VERSION_URL));
-    connect(m_networkCheckUpdates,
-            &QNetworkAccessManager::finished,
-            this,
-            &Controller::handleReplyCheckUpdates);
-    m_networkCheckUpdates->get(requestCheckUpdates);
-=======
-    ConfigHandler().setDisabledTrayIcon(false);
-    if (m_trayIcon != nullptr) {
-        m_trayIcon->show();
-        return;
-    }
-    if (nullptr == m_trayIconMenu) {
-        m_trayIconMenu = new QMenu();
-        Q_ASSERT(m_trayIconMenu);
-    }
-
-    auto* captureAction = new QAction(tr("&Take Screenshot"), this);
-    connect(captureAction, &QAction::triggered, this, [this]() {
-#if defined(Q_OS_MACOS)
-        auto currentMacOsVersion = QOperatingSystemVersion::current();
-        if (currentMacOsVersion >= currentMacOsVersion.MacOSBigSur) {
-            startVisualCapture();
-        } else {
-            // It seems it is not relevant for MacOS BigSur (Wait 400 ms to hide
-            // the QMenu)
-            doLater(400, this, [this]() { this->startVisualCapture(); });
-        }
-#else
-      // Wait 400 ms to hide the QMenu
-        doLater(400, this, [this]() { startVisualCapture(); });
-#endif
-    });
-    auto* launcherAction = new QAction(tr("&Open Launcher"), this);
-    connect(launcherAction,
-            &QAction::triggered,
-            this,
-            &Controller::openLauncherWindow);
-    auto* configAction = new QAction(tr("&Configuration"), this);
-    connect(
-      configAction, &QAction::triggered, this, &Controller::openConfigWindow);
-    auto* infoAction = new QAction(tr("&About"), this);
-    connect(infoAction, &QAction::triggered, this, &Controller::openInfoWindow);
-
-    m_appUpdates = new QAction(tr("Check for updates"), this);
-    connect(m_appUpdates, &QAction::triggered, this, &Controller::appUpdates);
-
-    auto* quitAction = new QAction(tr("&Quit"), this);
-    connect(quitAction, &QAction::triggered, qApp, &QCoreApplication::quit);
-
-    // recent screenshots
-    auto* recentAction = new QAction(tr("&Latest Uploads"), this);
-    connect(recentAction, SIGNAL(triggered()), this, SLOT(showRecentUploads()));
-
-    // generate menu
-    m_trayIconMenu->addAction(captureAction);
-    m_trayIconMenu->addAction(launcherAction);
-    m_trayIconMenu->addSeparator();
-    m_trayIconMenu->addAction(recentAction);
-    m_trayIconMenu->addSeparator();
-    m_trayIconMenu->addAction(configAction);
-    m_trayIconMenu->addSeparator();
-    m_trayIconMenu->addAction(m_appUpdates);
-    m_trayIconMenu->addAction(infoAction);
-    m_trayIconMenu->addSeparator();
-    m_trayIconMenu->addAction(quitAction);
-    setCheckForUpdatesEnabled(ConfigHandler().checkForUpdates());
-
-    if (nullptr == m_trayIcon) {
-        m_trayIcon = new QSystemTrayIcon();
-        Q_ASSERT(m_trayIcon);
-    }
-    m_trayIcon->setToolTip(QStringLiteral("Flameshot"));
-#if defined(Q_OS_MACOS)
-    // Because of the following issues on MacOS "Catalina":
-    // https://bugreports.qt.io/browse/QTBUG-86393
-    // https://developer.apple.com/forums/thread/126072
-    auto currentMacOsVersion = QOperatingSystemVersion::current();
-    if (currentMacOsVersion >= currentMacOsVersion.MacOSBigSur) {
-        m_trayIcon->setContextMenu(m_trayIconMenu);
-    }
-#else
-    m_trayIcon->setContextMenu(m_trayIconMenu);
-#endif
-    QIcon trayIcon =
-      QIcon::fromTheme("flameshot-tray", QIcon(GlobalValues::iconPathPNG()));
-    m_trayIcon->setIcon(trayIcon);
->>>>>>> a6144df3
-
-    // check for updates each 24 hours
-    doLater(1000 * 60 * 60 * 24, this, [this]() {
-        if (ConfigHandler().checkForUpdates()) {
-            this->getLatestAvailableVersion();
-        }
-    });
-}
-
-/**
- * @brief Prompt the user to resolve config errors if necessary.
- * @return Whether errors were resolved.
- */
-bool Controller::resolveAnyConfigErrors()
-{
-    bool resolved = true;
-    ConfigHandler config;
-    if (!config.checkUnrecognizedSettings() || !config.checkSemantics()) {
-        ConfigResolver* resolver = new ConfigResolver();
-        QObject::connect(
-          resolver, &ConfigResolver::rejected, [this, resolver, &resolved]() {
-              resolved = false;
-              resolver->deleteLater();
-              if (origin() == CLI) {
-                  exit(1);
-              }
-          });
-        QObject::connect(
-          resolver, &ConfigResolver::accepted, [resolver, &resolved]() {
-              resolved = true;
-              resolver->close();
-              resolver->deleteLater();
-              // Ensure that the dialog is closed before starting capture
-              qApp->processEvents();
-          });
-        resolver->exec();
-        qApp->processEvents();
-    }
-    return resolved;
-}
-
 void Controller::checkForUpdates()
 {
-<<<<<<< HEAD
     if (m_appLatestUrl.isEmpty()) {
         m_showCheckAppUpdateStatus = true;
         Controller::instance()->getLatestAvailableVersion();
     } else {
         QDesktopServices::openUrl(QUrl(m_appLatestUrl));
-=======
-    if (m_trayIcon != nullptr) {
-        m_trayIcon->hide();
->>>>>>> a6144df3
     }
 }
 
 void Controller::handleReplyCheckUpdates(QNetworkReply* reply)
 {
-<<<<<<< HEAD
     if (!ConfigHandler().checkForUpdates()) {
         return;
     }
@@ -658,20 +395,15 @@
                   "Flameshot");
             }
         }
-=======
-    if (m_trayIcon != nullptr) {
-        m_trayIcon->showMessage(
-          title, text, QIcon(GlobalValues::iconPath()), timeout);
->>>>>>> a6144df3
     }
     m_showCheckAppUpdateStatus = false;
 }
 
 void Controller::requestCapture(const CaptureRequest& request)
 {
-<<<<<<< HEAD
-    if (!resolveAnyConfigErrors())
-        return;
+    if (!resolveAnyConfigErrors()) {
+        return;
+    }
 
     switch (request.captureMode()) {
         case CaptureRequest::FULLSCREEN_MODE:
@@ -693,22 +425,6 @@
             emit captureFailed();
             break;
     }
-=======
-    static UploadHistory* historyWidget = nullptr;
-    if (historyWidget == nullptr) {
-        historyWidget = new UploadHistory;
-        historyWidget->loadHistory();
-        connect(historyWidget, &QObject::destroyed, this, []() {
-            historyWidget = nullptr;
-        });
-    }
-    historyWidget->show();
-
-#if defined(Q_OS_MACOS)
-    historyWidget->activateWindow();
-    historyWidget->raise();
-#endif
->>>>>>> a6144df3
 }
 
 void Controller::exportCapture(QPixmap capture,
@@ -792,41 +508,6 @@
     }
 }
 
-<<<<<<< HEAD
-=======
-void Controller::startFullscreenCapture(const CaptureRequest& req)
-{
-    if (!resolveAnyConfigErrors()) {
-        return;
-    }
-
-    bool ok = true;
-    QPixmap p(ScreenGrabber().grabEntireDesktop(ok));
-    QRect region = req.initialSelection();
-    if (!region.isNull()) {
-        p = p.copy(region);
-    }
-    if (ok) {
-        QRect selection; // `flameshot full` does not support --selection
-        exportCapture(p, selection, req);
-    } else {
-        handleCaptureFailed();
-    }
-}
-
-void Controller::handleCaptureTaken(const CaptureRequest& req,
-                                    QPixmap p,
-                                    QRect selection)
-{
-    exportCapture(p, selection, req);
-}
-
-void Controller::handleCaptureFailed()
-{
-    emit captureFailed();
-}
-
->>>>>>> a6144df3
 void Controller::doLater(int msec, QObject* receiver, lambda func)
 {
     auto* timer = new QTimer(receiver);
