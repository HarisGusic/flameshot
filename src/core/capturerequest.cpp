--- conflicted
+++ resolved
@@ -83,63 +83,4 @@
 void CaptureRequest::setInitialSelection(const QRect& selection)
 {
     m_initialSelection = selection;
-<<<<<<< HEAD
-=======
-}
-
-void CaptureRequest::exportCapture(const QPixmap& capture)
-{
-    if (m_tasks & SAVE) {
-        if (m_path.isEmpty()) {
-            ScreenshotSaver(m_id).saveToFilesystemGUI(capture);
-        } else {
-            ScreenshotSaver(m_id).saveToFilesystem(capture, m_path);
-        }
-    }
-
-    if (m_tasks & COPY) {
-        ScreenshotSaver().saveToClipboard(capture);
-    }
-
-    if (m_tasks & PIN) {
-        QWidget* widget = new PinWidget(capture, m_pinWindowGeometry);
-        widget->show();
-        widget->activateWindow();
-        if (m_mode == SCREEN_MODE || m_mode == FULLSCREEN_MODE) {
-            SystemNotification().sendMessage(
-              QObject::tr("Full screen screenshot pinned to screen"));
-        }
-    }
-
-    if (m_tasks & UPLOAD) {
-        if (!ConfigHandler().uploadWithoutConfirmation()) {
-            ImgUploadDialog* dialog = new ImgUploadDialog();
-            if (dialog->exec() == QDialog::Rejected) {
-                return;
-            }
-        }
-
-        ImgUploaderBase* widget = ImgUploaderManager().uploader(capture);
-        widget->show();
-        widget->activateWindow();
-        // NOTE: lambda can't capture 'this' because it might be destroyed later
-        ExportTask tasks = m_tasks;
-        QObject::connect(
-          widget, &ImgUploaderBase::uploadOk, [widget, tasks](const QUrl& url) {
-              if (ConfigHandler().copyAndCloseAfterUpload()) {
-                  if (!(tasks & COPY)) {
-                      SystemNotification().sendMessage(
-                        QObject::tr("URL copied to clipboard."));
-
-                      QApplication::clipboard()->setText(url.toString());
-                      widget->close();
-                  } else {
-                      widget->showPostUploadDialog();
-                  }
-              } else {
-                  widget->showPostUploadDialog();
-              }
-          });
-    }
->>>>>>> 203b5baa
 }