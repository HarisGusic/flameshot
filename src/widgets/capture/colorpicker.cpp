﻿/// Copyright(c) 2017-2019 Alejandro Sirgo Rica & Contributors
//
// This file is part of Flameshot.
//
//     Flameshot is free software: you can redistribute it and/or modify
//     it under the terms of the GNU General Public License as published by
//     the Free Software Foundation, either version 3 of the License, or
//     (at your option) any later version.
//
//     Flameshot is distributed in the hope that it will be useful,
//     but WITHOUT ANY WARRANTY; without even the implied warranty of
//     MERCHANTABILITY or FITNESS FOR A PARTICULAR PURPOSE.  See the
//     GNU General Public License for more details.
//
//     You should have received a copy of the GNU General Public License
//     along with Flameshot.  If not, see <http://www.gnu.org/licenses/>.

#include "colorpicker.h"
#include "src/utils/confighandler.h"
#include "src/utils/globalvalues.h"
#include <QMouseEvent>
#include <QPainter>

ColorPicker::ColorPicker(QWidget* parent)
  : QWidget(parent)
{
    ConfigHandler config;
    m_colorList = config.getUserColors();
    m_colorAreaSize = GlobalValues::buttonBaseSize() * 0.6;
    setMouseTracking(true);
    // save the color values in member variables for faster access
    m_uiColor = config.uiMainColorValue();
    m_drawColor = config.drawColorValue();
    // extraSize represents the extra space needed for the highlight of the
    // selected color.
    const int extraSize = 6;
<<<<<<< HEAD
    double radius = (m_colorList.size() * m_colorAreaSize / 1.3) / 3.141592;
=======
    double radius = (m_colorList.size() * m_colorAreaSize / 1.3) / (3.141592);
>>>>>>> dfcc9cb9
    resize(radius * 2 + m_colorAreaSize + extraSize,
           radius * 2 + m_colorAreaSize + extraSize);
    double degree = 360 / (m_colorList.size());
    double degreeAcum = degree;
    // this line is the radius of the circle which will be rotated to add
    // the color components.
    QLineF baseLine =
      QLineF(QPoint(radius + extraSize / 2, radius + extraSize / 2),
             QPoint(radius * 2, radius));

    for (int i = 0; i < m_colorList.size(); ++i) {
        m_colorAreaList.append(QRect(
          baseLine.x2(), baseLine.y2(), m_colorAreaSize, m_colorAreaSize));
        baseLine.setAngle(degreeAcum);
        degreeAcum += degree;
    }
}

QColor ColorPicker::drawColor()
{
    return m_drawColor;
}

void ColorPicker::show()
{
    grabMouse();
    QWidget::show();
}

void ColorPicker::hide()
{
    releaseMouse();
    QWidget::hide();
}

void ColorPicker::paintEvent(QPaintEvent*)
{
    QPainter painter(this);
    painter.setRenderHint(QPainter::Antialiasing);

    QVector<QRect> rects = handleMask();
    painter.setPen(QColor(Qt::black));
    for (int i = 0; i < rects.size(); ++i) {
        // draw the highlight when we have to draw the selected color
        if (m_drawColor == QColor(m_colorList.at(i))) {
            QColor c = QColor(m_uiColor);
            c.setAlpha(155);
            painter.setBrush(c);
            c.setAlpha(100);
            painter.setPen(c);
            QRect highlight = rects.at(i);
            highlight.moveTo(highlight.x() - 3, highlight.y() - 3);
            highlight.setHeight(highlight.height() + 6);
            highlight.setWidth(highlight.width() + 6);
            painter.drawRoundedRect(highlight, 100, 100);
            painter.setPen(QColor(Qt::black));
        }
<<<<<<< HEAD

        // draw available colors
        if (m_colorList.at(i).isValid()) {
            // draw preset color
            painter.setBrush(QColor(m_colorList.at(i)));
            painter.drawRoundRect(rects.at(i), 100, 100);
        } else {
            // draw rainbow (part) for custom color
            QRect lastRect = rects.at(i);
            int nStep = 1;
            int nSteps = lastRect.height() / nStep;
            // 0.02 - start rainbow color, 0.33 - end rainbow color from range:
            // 0.0 - 1.0
            float h = 0.02;
            for (int radius = nSteps; radius > 0; radius -= nStep * 2) {
                // calculate color
                float fHStep = (0.33 - h) / (nSteps / nStep / 2);
                QColor color = QColor::fromHslF(h, 0.95, 0.5);

                // set color and draw circle
                painter.setPen(color);
                painter.setBrush(color);
                painter.drawRoundRect(lastRect, 100, 100);

                // set next color, circle geometry
                h += fHStep;
                lastRect.setX(lastRect.x() + nStep);
                lastRect.setY(lastRect.y() + nStep);
                lastRect.setHeight(lastRect.height() - nStep);
                lastRect.setWidth(lastRect.width() - nStep);
            }
        }
=======
        painter.setBrush(QColor(m_colorList.at(i)));
        painter.drawRoundedRect(rects.at(i), 100, 100);
>>>>>>> dfcc9cb9
    }
}

void ColorPicker::mouseMoveEvent(QMouseEvent* e)
{
    for (int i = 0; i < m_colorList.size(); ++i) {
        if (m_colorAreaList.at(i).contains(e->pos())) {
            m_drawColor = m_colorList.at(i);
            emit colorSelected(m_drawColor);
            update();
            break;
        }
    }
}

QVector<QRect> ColorPicker::handleMask() const
{
    QVector<QRect> areas;
    for (const QRect& rect : m_colorAreaList) {
        areas.append(rect);
    }
    return areas;
}<|MERGE_RESOLUTION|>--- conflicted
+++ resolved
@@ -34,11 +34,7 @@
     // extraSize represents the extra space needed for the highlight of the
     // selected color.
     const int extraSize = 6;
-<<<<<<< HEAD
     double radius = (m_colorList.size() * m_colorAreaSize / 1.3) / 3.141592;
-=======
-    double radius = (m_colorList.size() * m_colorAreaSize / 1.3) / (3.141592);
->>>>>>> dfcc9cb9
     resize(radius * 2 + m_colorAreaSize + extraSize,
            radius * 2 + m_colorAreaSize + extraSize);
     double degree = 360 / (m_colorList.size());
@@ -96,7 +92,6 @@
             painter.drawRoundedRect(highlight, 100, 100);
             painter.setPen(QColor(Qt::black));
         }
-<<<<<<< HEAD
 
         // draw available colors
         if (m_colorList.at(i).isValid()) {
@@ -129,10 +124,6 @@
                 lastRect.setWidth(lastRect.width() - nStep);
             }
         }
-=======
-        painter.setBrush(QColor(m_colorList.at(i)));
-        painter.drawRoundedRect(rects.at(i), 100, 100);
->>>>>>> dfcc9cb9
     }
 }
 
