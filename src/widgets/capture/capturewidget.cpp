--- conflicted
+++ resolved
@@ -560,10 +560,8 @@
             handleToolSignal(CaptureTool::REQ_ADD_CHILD_WIDGET);
             m_panel->setToolWidget(m_activeTool->configurationWidget());
         }
-    } else {
-        if (m_selection->geometry().contains(event->pos())) {
-            copyScreenshot();
-        }
+    } else if (m_selection->geometry().contains(event->pos())) {
+        copyScreenshot();
     }
 }
 
@@ -670,13 +668,9 @@
 
 void CaptureWidget::updateThickness(int thickness)
 {
-<<<<<<< HEAD
     auto tool = activeButtonTool();
     updateToolMousePreview(tool);
-    m_context.thickness = qBound(1, thickness, 100);
-=======
     m_context.thickness = qBound(1, thickness, maxDrawThickness);
->>>>>>> c194d582
 
     QPoint topLeft =
       QGuiAppCurrentScreen().currentScreen()->geometry().topLeft();
