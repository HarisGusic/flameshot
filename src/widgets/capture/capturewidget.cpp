--- conflicted
+++ resolved
@@ -273,6 +273,7 @@
 }
 
 void CaptureWidget::mousePressEvent(QMouseEvent *e) {
+    m_showInitialMsg = false;
     if (e->button() == Qt::RightButton) {
         m_rightClick = true;
         if (m_selectionIsSet) {
@@ -281,7 +282,6 @@
             m_colorPicker->show();
         }
     } else if (e->button() == Qt::LeftButton) {
-        m_showInitialMsg = false;
         m_mouseIsClicked = true;
         // Click using a tool
         if (m_activeButton) {
@@ -415,6 +415,7 @@
             updateSizeIndicator();
             m_buttonHandler->updatePosition(m_selection->geometry());
             m_buttonHandler->show();
+            update();
         }
         m_colorPicker->hide();
         m_rightClick = false;
@@ -431,7 +432,6 @@
             }
         }
 
-<<<<<<< HEAD
         const bool mouseInSelection =
                 m_selection->geometry().contains(e->pos());
         if (!m_selectionIsSet && mouseInSelection) {
@@ -443,36 +443,25 @@
         // of a new one.
         if (!m_buttonHandler->isVisible() && m_selectionIsSet) {
             // Don't go outside
-            m_selection->setGeometry(m_selection->geometry().intersected(rect()));
-            m_context.selection = m_selection->geometry();
+            QRect newGeometry = m_selection->geometry().intersected(rect());
+            // normalize
+            if (newGeometry.width() <= 0) {
+                int left = newGeometry.left();
+                newGeometry.setLeft(newGeometry.right());
+                newGeometry.setRight(left);
+            }
+            if (newGeometry.height() <= 0) {
+                int top = newGeometry.top();
+                newGeometry.setTop(newGeometry.bottom());
+                newGeometry.setBottom(top);
+            }
+            m_selection->setGeometry(newGeometry);
+            m_context.selection = newGeometry;
             m_selection->setVisible(true);
             updateSizeIndicator();
-            m_buttonHandler->updatePosition(m_selection->geometry());
+            m_buttonHandler->updatePosition(newGeometry);
             m_buttonHandler->show();
         }
-=======
-    // Show the buttons after the resize of the selection or the creation
-    // of a new one.
-    if (!m_buttonHandler->isVisible() && m_selection->isVisible()) {
-        // Don't go outside
-        QRect newGeometry = m_selection->geometry().intersected(rect());
-        // normalize
-        if (newGeometry.width() <= 0) {
-            int left = newGeometry.left();
-            newGeometry.setLeft(newGeometry.right());
-            newGeometry.setRight(left);
-        }
-        if (newGeometry.height() <= 0) {
-            int top = newGeometry.top();
-            newGeometry.setTop(newGeometry.bottom());
-            newGeometry.setBottom(top);
-        }
-        m_selection->setGeometry(newGeometry);
-        m_context.selection = newGeometry;
-        updateSizeIndicator();
-        m_buttonHandler->updatePosition(newGeometry);
-        m_buttonHandler->show();
->>>>>>> a8bb555c
     }
 
     m_mouseIsClicked = false;
