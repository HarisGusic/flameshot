// Copyright(c) 2017-2018 Alejandro Sirgo Rica & Contributors
//
// This file is part of Flameshot.
//
//     Flameshot is free software: you can redistribute it and/or modify
//     it under the terms of the GNU General Public License as published by
//     the Free Software Foundation, either version 3 of the License, or
//     (at your option) any later version.
//
//     Flameshot is distributed in the hope that it will be useful,
//     but WITHOUT ANY WARRANTY; without even the implied warranty of
//     MERCHANTABILITY or FITNESS FOR A PARTICULAR PURPOSE.  See the
//     GNU General Public License for more details.
//
//     You should have received a copy of the GNU General Public License
//     along with Flameshot.  If not, see <http://www.gnu.org/licenses/>.

// Based on Lightscreen areadialog.cpp, Copyright 2017  Christian Kaiser <info@ckaiser.com.ar>
// released under the GNU GPL2  <https://www.gnu.org/licenses/gpl-2.0.txt>

// Based on KDE's KSnapshot regiongrabber.cpp, revision 796531, Copyright 2007 Luca Gugelmann <lucag@student.ethz.ch>
// released under the GNU LGPL  <http://www.gnu.org/licenses/old-licenses/library.txt>

#include "capturewidget.h"
#include "src/widgets/capture/hovereventfilter.h"
#include "src/widgets/panel/colorpickerwidget.h"
#include "src/utils/colorutils.h"
#include "src/utils/globalvalues.h"
#include "src/widgets/capture/notifierbox.h"
#include "src/widgets/capture/colorpicker.h"
#include "src/utils/screengrabber.h"
#include "src/utils/systemnotification.h"
#include "src/utils/screenshotsaver.h"
#include "src/core/controller.h"
#include "src/widgets/capture/modificationcommand.h"
#include "src/cv/rectdetector.h"
#include <QUndoView>
#include <QScreen>
#include <QGuiApplication>
#include <QApplication>
#include <QShortcut>
#include <QPainter>
#include <QPaintEvent>
#include <QMouseEvent>
#include <QBuffer>
#include <QDesktopWidget>

// CaptureWidget is the main component used to capture the screen. It contains an
// are of selection with its respective buttons.

// enableSaveWIndow
CaptureWidget::CaptureWidget(const uint id, const QString &savePath,
<<<<<<< HEAD
                             bool fullscreen, QWidget *parent) :
    QWidget(parent), m_leftClicked(false), m_rightClicked(false),
=======
                             bool fullScreen, QWidget *parent) :
    QWidget(parent), m_mouseIsClicked(false), m_rightClick(false),
>>>>>>> 52d98154
    m_newSelection(false), m_grabbing(false), m_captureDone(false),
    m_previewEnabled(true), m_selectionIsSet(false), m_activeButton(nullptr),
    m_activeTool(nullptr), m_toolWidget(nullptr),
    m_mouseOverHandle(SelectionWidget::NO_SIDE), m_id(id)
{
    // Base config of the widget
    m_eventFilter = new HoverEventFilter(this);
    connect(m_eventFilter, &HoverEventFilter::hoverIn,
            this, &CaptureWidget::childEnter);
    connect(m_eventFilter, &HoverEventFilter::hoverOut,
            this, &CaptureWidget::childLeave);
    setAttribute(Qt::WA_DeleteOnClose);
    m_showInitialMsg = m_config.showHelpValue();
    m_opacity = m_config.contrastOpacityValue();
    setMouseTracking(true);
    initContext(savePath, fullScreen);
    initShortcuts();

#ifdef Q_OS_WIN
    // Top left of the whole set of screens
    QPoint topLeft(0,0);
#endif
    if (fullScreen) {
        // Grab Screenshot
        bool ok = true;
        m_context.screenshot = ScreenGrabber().grabEntireDesktop(ok);
        if(!ok) {
            SystemNotification().sendMessage(tr("Unable to capture screen"));
            this->close();
        }
        m_context.origScreenshot = m_context.screenshot;

#ifdef Q_OS_WIN
        setWindowFlags(Qt::WindowStaysOnTopHint
                       | Qt::FramelessWindowHint
                       | Qt::Popup);

        for (QScreen *const screen : QGuiApplication::screens()) {
            QPoint topLeftScreen = screen->geometry().topLeft();
            if (topLeft.x() > topLeftScreen.x() ||
                    topLeft.y() > topLeftScreen.y()) {
                topLeft = topLeftScreen;
            }
        }
        move(topLeft);
#else
        setWindowFlags(Qt::BypassWindowManagerHint
                       | Qt::WindowStaysOnTopHint
                       | Qt::FramelessWindowHint
                       | Qt::Tool);
#endif
        resize(pixmap().size());
    }
    // Create buttons
    m_buttonHandler = new ButtonHandler(this);
    updateButtons();
    QVector<QRect> areas;
    if (m_context.fullscreen) {
        for (QScreen *const screen : QGuiApplication::screens()) {
            QRect r = screen->geometry();
#ifdef Q_OS_WIN
            r.moveTo(r.topLeft() - topLeft);
#endif
            areas.append(r);
        }
    } else {
        areas.append(rect());
    }
    m_buttonHandler->updateScreenRegions(areas);
    m_buttonHandler->hide();

    initSelection();
    updateCursor();

    // Init color picker
    m_colorPicker = new ColorPicker(this);
    connect(m_colorPicker, &ColorPicker::colorSelected,
            this, &CaptureWidget::setDrawColor);
    m_colorPicker->hide();

    // Init notification widget
    m_notifierBox = new NotifierBox(this);
    m_notifierBox->hide();

    connect(&m_undoStack, &QUndoStack::indexChanged,
            this, [this](int){ this->update(); });
    initPanel();

    if (m_config.cvProcessingValue()) {
        RectDetector detector(m_context.screenshot);
        m_rectGroup.setRects(detector.getRects());
    }
}

CaptureWidget::~CaptureWidget() {
    if (m_captureDone) {
        emit captureTaken(m_id, this->pixmap());
    } else {
        emit captureFailed(m_id);
    }
    m_config.setdrawThickness(m_context.thickness);
}

// redefineButtons retrieves the buttons configured to be shown with the
// selection in the capture
void CaptureWidget::updateButtons() {
    m_uiColor = m_config.uiMainColorValue();
    m_contrastUiColor = m_config.uiContrastColorValue();

    auto buttons = m_config.getButtons();
    QVector<CaptureButton*> vectorButtons;

    for (const CaptureButton::ButtonType &t: buttons) {
        CaptureButton *b = new CaptureButton(t, this);
        if (t == CaptureButton::TYPE_SELECTIONINDICATOR) {
            m_sizeIndButton = b;
        }
        b->setColor(m_uiColor);
        makeChild(b);

        connect(b, &CaptureButton::pressedButton, this, &CaptureWidget::setState);
        connect(b->tool(), &CaptureTool::requestAction,
                this, &CaptureWidget::handleButtonSignal);
        vectorButtons << b;
    }
    m_buttonHandler->setButtons(vectorButtons);
}

QPixmap CaptureWidget::pixmap() {
    QPixmap p;
    if (m_toolWidget && m_activeTool) {
        p = m_context.selectedScreenshotArea().copy();
        QPainter painter(&p);
        m_activeTool->process(painter, p);
    } else {
        p = m_context.selectedScreenshotArea();
    }
    return m_context.selectedScreenshotArea();
}

void CaptureWidget::close() {
    if (m_toolWidget) {
        m_toolWidget->deleteLater();
        m_toolWidget = nullptr;
    } else {
        QWidget::close();
    }
}

void CaptureWidget::paintEvent(QPaintEvent *) {
    QPainter painter(this);
    painter.drawPixmap(0, 0, m_context.screenshot);

    if (m_activeTool && m_leftClicked) {
        painter.save();
        m_activeTool->process(painter, m_context.screenshot);
        painter.restore();
    } else if (m_activeButton && m_activeButton->tool()->showMousePreview() &&
               m_previewEnabled)
    {
        painter.save();
        m_activeButton->tool()->paintMousePreview(painter, m_context);
        painter.restore();
    }

    QColor overlayColor(0, 0, 0, m_opacity);
    painter.setBrush(overlayColor);
    QRect r;
    if (m_selection->isVisible()) {
        r = m_selection->geometry().normalized().adjusted(0, 0, -1, -1);
    }
    QRegion grey(rect());
    grey = grey.subtracted(r);

    painter.setClipRegion(grey);
    painter.drawRect(-1, -1, rect().width() + 1, rect().height() + 1);
    painter.setClipRect(rect());

    if (m_showInitialMsg) {
        QRect helpRect = QGuiApplication::primaryScreen()->geometry();
        helpRect.moveTo(mapFromGlobal(helpRect.topLeft()));

        QString helpTxt = tr("Select an area with the mouse, or press Esc to exit."
                             "\nPress Enter to capture the screen."
                             "\nPress Right Click to show the color picker."
                             "\nUse the Mouse Wheel to change the thickness of your tool."
                             "\nPress Space to open the side panel.");

        // We draw the white contrasting background for the text, using the
        //same text and options to get the boundingRect that the text will have.
        QRectF bRect = painter.boundingRect(helpRect, Qt::AlignCenter, helpTxt);

        // These four calls provide padding for the rect
        const int margin = QApplication::fontMetrics().height() / 2;
        bRect.setWidth(bRect.width() + margin);
        bRect.setHeight(bRect.height() + margin);
        bRect.setX(bRect.x() - margin);
        bRect.setY(bRect.y() - margin);

        QColor rectColor(m_uiColor);
        rectColor.setAlpha(180);
        QColor textColor((ColorUtils::colorIsDark(rectColor) ?
                              Qt::white : Qt::black));

        painter.setBrush(QBrush(rectColor, Qt::SolidPattern));
        painter.setPen(QPen(textColor));

        painter.drawRect(bRect);
        painter.drawText(helpRect, Qt::AlignCenter, helpTxt);
    }

    if (m_selectionIsSet) {
        // paint handlers
        painter.setPen(m_uiColor);
        painter.setRenderHint(QPainter::Antialiasing);
        painter.setBrush(m_uiColor);
        for(auto r: m_selection->handlerAreas()) {
            painter.drawRoundRect(r, 100, 100);
        }
    }
}

void CaptureWidget::mousePressEvent(QMouseEvent *e) {
    m_showInitialMsg = false;
    if (e->button() == Qt::RightButton) {
        m_rightClicked = true;
        if (m_selectionIsSet) {
            m_colorPicker->move(e->pos().x()-m_colorPicker->width()/2,
                                e->pos().y()-m_colorPicker->height()/2);
            m_colorPicker->show();
        }
    } else if (e->button() == Qt::LeftButton) {
        m_leftClicked = true;
        // Click using a tool
        if (m_activeButton) {
            if (m_activeTool) {
                if (m_activeTool->isValid() && m_toolWidget) {
                    pushToolToStack();
                } else {
                    m_activeTool->deleteLater();
                }
                if (m_toolWidget) {
                    m_toolWidget->deleteLater();
                    return;
                }
            }
            m_activeTool = m_activeButton->tool()->copy(this);

            connect(this, &CaptureWidget::colorChanged,
                    m_activeTool, &CaptureTool::colorChanged);
            connect(this, &CaptureWidget::thicknessChanged,
                    m_activeTool, &CaptureTool::thicknessChanged);
            connect(m_activeTool, &CaptureTool::requestAction,
                    this, &CaptureWidget::handleButtonSignal);
            m_activeTool->drawStart(m_context);
            return;
        }

        m_dragStartPoint = e->pos();
        m_selection->saveGeometry();

        const bool mouseInSelection =
                m_selection->geometry().contains(e->pos());

        // New selection.
        if (!m_selectionIsSet || (!mouseInSelection &&
                m_mouseOverHandle == SelectionWidget::NO_SIDE))
        {
            m_selectionIsSet = false;
            m_selection->setVisible(false);
            m_newSelection = true;
            m_buttonHandler->hide();
            update();
        // Set the selection in the position of the preview.
        } else if (!m_selectionIsSet && mouseInSelection) {
            //m_selectionIsSet = true;
            //update();
        } else if (m_selectionIsSet){
            m_grabbing = true;
        }
    }
    updateCursor();
}

void CaptureWidget::mouseMoveEvent(QMouseEvent *e) {
    m_context.mousePos = e->pos();

    if (m_leftClicked && !m_activeButton) {
        if (m_buttonHandler->isVisible()) {
            m_buttonHandler->hide();
        }
        if (m_newSelection || (!m_selectionIsSet && m_dragStartPoint != e->pos())) {
            // Create new selection.
            m_selectionIsSet = true;
            m_selection->setVisible(true);
            m_selection->setGeometry(
                    QRect(m_dragStartPoint, m_context.mousePos).normalized());
            update();
        } else if (m_grabbing && m_mouseOverHandle == SelectionWidget::NO_SIDE) {
            // Moving the whole selection.
            QRect initialRect = m_selection->savedGeometry().normalized();
            QPoint newTopLeft = initialRect.topLeft() + (e->pos() - m_dragStartPoint);
            QRect finalRect(newTopLeft, initialRect.size());

            if (finalRect.left() < rect().left()) {
                finalRect.setLeft(rect().left());
            } else if (finalRect.right() > rect().right()) {
                finalRect.setRight(rect().right());
            }
            if (finalRect.top() < rect().top()) {
                finalRect.setTop(rect().top());
            } else if (finalRect.bottom() > rect().bottom()) {
                finalRect.setBottom(rect().bottom());
            }
            m_selection->setGeometry(finalRect.normalized().intersected(rect()));
            update();
        } else {
            handleDragUpdate();
        }
    } else if (!m_selectionIsSet) {
        // Find the smallest rect containing the cursor.
        QRect rcv = m_rectGroup.getRectContainingPoint(m_context.mousePos);
        if (!rcv.isEmpty()) {
            bool ctrlMod = qApp->keyboardModifiers() & Qt::ControlModifier;
            if (m_rightClicked) {
                if (!ctrlMod) {
                    m_selection->setGeometry(m_selection->geometry().united(rcv));
                }
            } else {
                if (!m_selection->isVisible()) {
                    m_selection->setGeometry(QRect(e->pos(), e->pos()));
                }
                m_selection->setGeometryAnimated(rcv);
            }
            m_context.selection = rcv;
            m_selection->show();
        } else if (!m_rightClicked){
            m_selection->hide();
        }
        update();
    } else if (m_leftClicked && m_activeTool) {
        // drawing with a tool
        m_activeTool->drawMove(e->pos());
        update();
        // Hides the buttons under the mouse. If the mouse leaves, it shows them.
        if (m_buttonHandler->buttonsAreInside()) {
            const bool containsMouse = m_buttonHandler->contains(m_context.mousePos);
            if (containsMouse) {
                m_buttonHandler->hide();
            } else {
                m_buttonHandler->show();
            }
        }
    } else if (m_activeButton && m_activeButton->tool()->showMousePreview()) {
        update();
    } else {
        m_mouseOverHandle = m_selection->getMouseSide(m_context.mousePos);
        updateCursor();
    }
}

void CaptureWidget::mouseReleaseEvent(QMouseEvent *e) {
    if (e->button() == Qt::RightButton) {
        if (!m_selectionIsSet && m_selection->isVisible()) {
            m_selectionIsSet = true;
            m_context.selection = m_selection->geometry();
            updateSizeIndicator();
            m_buttonHandler->updatePosition(m_selection->geometry());
            m_buttonHandler->show();
            update();
        }
        m_colorPicker->hide();
        m_rightClicked = false;
    } else {
        // when we end the drawing we have to register the last  point and
        //add the temp modification to the list of modifications
        if (m_leftClicked && m_activeTool) {
            m_activeTool->drawEnd(m_context.mousePos);
            if (m_activeTool->isValid()) {
                pushToolToStack();
            } else if (!m_toolWidget){
                m_activeTool->deleteLater();
                m_activeTool = nullptr;
            }
        }

        const bool mouseInSelection =
                m_selection->geometry().contains(e->pos());
        if (!m_selectionIsSet && mouseInSelection) {
            m_selectionIsSet = true;
            update();
        }

        // Show the buttons after the resize of the selection or the creation
        // of a new one.
        if (!m_buttonHandler->isVisible() && m_selectionIsSet) {
            // Don't go outside
            QRect newGeometry = m_selection->geometry().intersected(rect());
            // normalize
            if (newGeometry.width() <= 0) {
                int left = newGeometry.left();
                newGeometry.setLeft(newGeometry.right());
                newGeometry.setRight(left);
            }
            if (newGeometry.height() <= 0) {
                int top = newGeometry.top();
                newGeometry.setTop(newGeometry.bottom());
                newGeometry.setBottom(top);
            }
            m_selection->setGeometry(newGeometry);
            m_context.selection = newGeometry;
            m_selection->setVisible(true);
            updateSizeIndicator();
            m_buttonHandler->updatePosition(newGeometry);
            m_buttonHandler->show();
        }
<<<<<<< HEAD
=======
        m_selection->setGeometry(newGeometry);
        m_context.selection = extendedRect(&newGeometry);
        updateSizeIndicator();
        m_buttonHandler->updatePosition(newGeometry);
        m_buttonHandler->show();
>>>>>>> 52d98154
    }

    m_leftClicked = false;
    m_grabbing = false;
    m_newSelection = false;

    updateCursor();
}

void CaptureWidget::keyPressEvent(QKeyEvent *e) {
    if (!m_selectionIsSet) {
        return;
    } else if (e->key() == Qt::Key_Up
               && m_selection->geometry().top() > rect().top()) {
        m_selection->move(QPoint(m_selection->x(), m_selection->y() -1));
        m_buttonHandler->updatePosition(m_selection->geometry());
        update();
    } else if (e->key() == Qt::Key_Down
               && m_selection->geometry().bottom() < rect().bottom()) {
        m_selection->move(QPoint(m_selection->x(), m_selection->y() +1));
        m_buttonHandler->updatePosition(m_selection->geometry());
        update();
    } else if (e->key() == Qt::Key_Left
               && m_selection->geometry().left() > rect().left()) {
        m_selection->move(QPoint(m_selection->x() -1, m_selection->y()));
        m_buttonHandler->updatePosition(m_selection->geometry());
        update();
    } else if (e->key() == Qt::Key_Right
               && m_selection->geometry().right() < rect().right()) {
        m_selection->move(QPoint(m_selection->x() +1, m_selection->y()));
        m_buttonHandler->updatePosition(m_selection->geometry());
        update();
    }
}

void CaptureWidget::wheelEvent(QWheelEvent *e) {
    m_context.thickness += e->delta() / 120;
    m_context.thickness = qBound(0, m_context.thickness, 100);
    QPoint topLeft = qApp->desktop()->screenGeometry(
                qApp->desktop()->screenNumber(QCursor::pos())).topLeft();
    int offset = m_notifierBox->width() / 4;
    m_notifierBox->move(mapFromGlobal(topLeft) + QPoint(offset, offset));
    m_notifierBox->showMessage(QString::number(m_context.thickness));
    if (m_activeButton && m_activeButton->tool()->showMousePreview()) {
        update();
    }
    emit thicknessChanged(m_context.thickness);
}

void CaptureWidget::resizeEvent(QResizeEvent *e) {
    QWidget::resizeEvent(e);
    m_context.widgetDimensions = rect();
    m_context.widgetOffset = mapToGlobal(QPoint(0,0));
    m_panel->setFixedHeight(height());
    if (!m_context.fullscreen) {
        m_buttonHandler->updateScreenRegions(rect());
    }
}

void CaptureWidget::moveEvent(QMoveEvent *e) {
    QWidget::moveEvent(e);
    m_context.widgetOffset = mapToGlobal(QPoint(0,0));
}

void CaptureWidget::initContext(const QString &savePath, bool fullscreen) {
    m_context.widgetDimensions = rect();
    m_context.color = m_config.drawColorValue();
    m_context.savePath = savePath;
    m_context.widgetOffset = mapToGlobal(QPoint(0,0));
    m_context.mousePos= mapFromGlobal(QCursor::pos());
    m_context.thickness = m_config.drawThicknessValue();
    m_context.fullscreen = fullscreen;
}

void CaptureWidget::initPanel() {
    m_panel = new UtilityPanel(this);
    makeChild(m_panel);
    QRect panelRect = rect();
    if (m_context.fullscreen) {
        panelRect = QGuiApplication::primaryScreen()->geometry();
    }
    panelRect.moveTo(mapFromGlobal(panelRect.topLeft()));
    panelRect.setWidth(m_colorPicker->width() * 3);
    m_panel->setGeometry(panelRect);

    ColorPickerWidget *colorPicker =
            new ColorPickerWidget(&m_context.screenshot);
    connect(colorPicker, &ColorPickerWidget::colorChanged,
            this, &CaptureWidget::setDrawColor);
    connect(this, &CaptureWidget::colorChanged,
            colorPicker, &ColorPickerWidget::updateColor);
    connect(colorPicker, &ColorPickerWidget::togglePanel,
            m_panel, &UtilityPanel::toggle);
    colorPicker->colorChanged(m_context.color);
    m_panel->pushWidget(colorPicker);
    m_panel->pushWidget(new QUndoView(&m_undoStack, this));
}

void CaptureWidget::initSelection() {
    m_selection = new SelectionWidget(m_uiColor, this);
    connect(m_selection, &SelectionWidget::animationEnded, this, [this](){
        this->m_buttonHandler->updatePosition(this->m_selection->geometry());
        update();
    });
    m_selection->setVisible(false);
    m_selection->setGeometry(QRect());
}

void CaptureWidget::setState(CaptureButton *b) {
    if (!b) {
        return;
    }
    if (m_toolWidget) {
        m_toolWidget->deleteLater();
        if (m_activeTool->isValid()) {
            pushToolToStack();
        }
    }
    if (m_activeButton != b) {
        processTool(b->tool());
    }
    // Only close activated from button
    if (b->tool()->closeOnButtonPressed()) {
        close();
    }

    if (b->tool()->isSelectable()) {
        if (m_activeButton != b) {
            QWidget *confW = b->tool()->configurationWidget();
            m_panel->addToolWidget(confW);
            if (m_activeButton) {
                m_activeButton->setColor(m_uiColor);
            }
            m_activeButton = b;
            m_activeButton->setColor(m_contrastUiColor);
        } else if (m_activeButton) {
            m_panel->clearToolWidget();
            m_activeButton->setColor(m_uiColor);
            m_activeButton = nullptr;
        }
        update(); // clear mouse preview
    }
}

void CaptureWidget::processTool(CaptureTool *t) {
    auto backup = m_activeTool;
    // The tool is active during the pressed().
    m_activeTool = t;
    t->pressed(m_context);
    m_activeTool = backup;
}

void CaptureWidget::handleButtonSignal(CaptureTool::Request r) {
    switch (r) {
    case CaptureTool::REQ_CLEAR_MODIFICATIONS:
        m_undoStack.setIndex(0);
        update();
        break;
    case CaptureTool::REQ_CLOSE_GUI:
        close();
        break;
    case CaptureTool::REQ_HIDE_GUI:
        hide();
        break;
    case CaptureTool::REQ_HIDE_SELECTION:
        m_newSelection = true;
        m_selection->setVisible(false);
        updateCursor();
        break;
    case CaptureTool::REQ_SELECT_ALL:
        m_selection->setGeometryAnimated(rect());
        m_context.selection = rect();
        break;
    case CaptureTool::REQ_UNDO_MODIFICATION:
        m_undoStack.undo();
        break;
    case CaptureTool::REQ_REDO_MODIFICATION:
        m_undoStack.redo();
        break;
    case CaptureTool::REQ_REDRAW:
        update();
        break;
    case CaptureTool::REQ_TOGGLE_SIDEBAR:
        m_panel->toggle();
        break;
    case CaptureTool::REQ_SHOW_COLOR_PICKER:
        // TODO
        break;
    case CaptureTool::REQ_MOVE_MODE:
        setState(m_activeButton); // Disable the actual button
        break;
    case CaptureTool::REQ_CAPTURE_DONE_OK:
        m_captureDone = true;
        break;
    case CaptureTool::REQ_ADD_CHILD_WIDGET:
        if (!m_activeTool) {
            break;
        }
        if (m_toolWidget) {
            m_toolWidget->deleteLater();
        }
        m_toolWidget = m_activeTool->widget();
        if (m_toolWidget) {
            makeChild(m_toolWidget);
            m_toolWidget->move(m_context.mousePos);
            m_toolWidget->show();
            m_toolWidget->setFocus();
        }
        break;
    case CaptureTool::REQ_ADD_CHILD_WINDOW:
        if (!m_activeTool) {
            break;
        } else {
            QWidget *w = m_activeTool->widget();
            connect(this, &CaptureWidget::destroyed, w, &QWidget::deleteLater);
            w->show();
        }
        break;
    case CaptureTool::REQ_ADD_EXTERNAL_WIDGETS:
        if (!m_activeTool) {
            break;
        } else {
            QWidget *w = m_activeTool->widget();
            w->setAttribute(Qt::WA_DeleteOnClose);
            w->show();
        }
        break;
    default:
        break;
    }
}

void CaptureWidget::setDrawColor(const QColor &c) {
    m_context.color = c;
    ConfigHandler().setDrawColor(m_context.color);
    emit colorChanged(c);
}

void CaptureWidget::leftResize() {
    if (m_selectionIsSet && m_selection->geometry().right() > m_selection->geometry().left()) {
        m_selection->setGeometry(m_selection->geometry() + QMargins(0, 0, -1, 0));
        m_buttonHandler->updatePosition(m_selection->geometry());
        updateSizeIndicator();
        update();
    }
}

void CaptureWidget::rightResize() {
    if (m_selectionIsSet && m_selection->geometry().right() < rect().right()) {
        m_selection->setGeometry(m_selection->geometry() + QMargins(0, 0, 1, 0));
        m_buttonHandler->updatePosition(m_selection->geometry());
        updateSizeIndicator();
        update();
    }
}

void CaptureWidget::upResize() {
    if (m_selectionIsSet && m_selection->geometry().bottom() > m_selection->geometry().top()) {
        m_selection->setGeometry(m_selection->geometry() + QMargins(0, 0, 0, -1));
        m_buttonHandler->updatePosition(m_selection->geometry());
        updateSizeIndicator();
        update();
    }
}

void CaptureWidget::downResize() {
    if (m_selectionIsSet && m_selection->geometry().bottom() < rect().bottom()) {
        m_selection->setGeometry(m_selection->geometry() + QMargins(0, 0, 0, 1));
        m_buttonHandler->updatePosition(m_selection->geometry());
        updateSizeIndicator();
        update();
    }
}

void CaptureWidget::initShortcuts() {
    new QShortcut(QKeySequence(Qt::CTRL + Qt::Key_Q), this, SLOT(close()));
    new QShortcut(QKeySequence(Qt::CTRL + Qt::Key_S), this, SLOT(saveScreenshot()));
    new QShortcut(QKeySequence(Qt::CTRL + Qt::Key_C), this, SLOT(copyScreenshot()));
    new QShortcut(QKeySequence(Qt::CTRL + Qt::Key_Z), this, SLOT(undo()));
    new QShortcut(QKeySequence(Qt::CTRL + Qt::SHIFT + Qt::Key_Z), this, SLOT(redo()));
    new QShortcut(QKeySequence(Qt::SHIFT + Qt::Key_Right), this, SLOT(rightResize()));
    new QShortcut(QKeySequence(Qt::SHIFT + Qt::Key_Left), this, SLOT(leftResize()));
    new QShortcut(QKeySequence(Qt::SHIFT + Qt::Key_Up), this, SLOT(upResize()));
    new QShortcut(QKeySequence(Qt::SHIFT + Qt::Key_Down), this, SLOT(downResize()));
    new QShortcut(Qt::Key_Space, this, SLOT(togglePanel()));
    new QShortcut(Qt::Key_Escape, this, SLOT(close()));
    new QShortcut(Qt::Key_Return, this, SLOT(copyScreenshot()));
}

void CaptureWidget::updateSizeIndicator() {
    if (m_sizeIndButton){
        const QRect &selection = extendedSelection();
        m_sizeIndButton->setText(QStringLiteral("%1\n%2")
                                     .arg(selection.width())
                                     .arg(selection.height()));
    }
}

void CaptureWidget::updateCursor() {
    if (m_rightClicked) {
        setCursor(Qt::ArrowCursor);
    } else if (m_grabbing) {
        setCursor(Qt::ClosedHandCursor);
    } else if (!m_activeButton) {
        using sw = SelectionWidget;
        if (m_mouseOverHandle != sw::NO_SIDE){
            // cursor on the handlers
            switch (m_mouseOverHandle) {
            case sw::TOPLEFT_SIDE: case sw::BOTTONRIGHT_SIDE:
                setCursor(Qt::SizeFDiagCursor);
                break;
            case sw::TOPRIGHT_SIDE: case sw::BOTTONLEFT_SIDE:
                setCursor(Qt::SizeBDiagCursor);
                break;
            case sw::LEFT_SIDE: case sw::RIGHT_SIDE:
                setCursor(Qt::SizeHorCursor);
                break;
            case sw::TOP_SIDE: case sw::BOTTON_SIDE:
                setCursor(Qt::SizeVerCursor);
                break;
            default:
                break;
            }
        } else if (m_selectionIsSet &&
                   m_selection->geometry().contains(m_context.mousePos))
        {
            setCursor(Qt::OpenHandCursor);
        } else {
            setCursor(Qt::CrossCursor);
        }
    } else {
        setCursor(Qt::CrossCursor);
    }
}

void CaptureWidget::pushToolToStack() {
    auto mod = new ModificationCommand(
                &m_context.screenshot, m_activeTool);
    disconnect(this, &CaptureWidget::colorChanged,
               m_activeTool, &CaptureTool::colorChanged);
    disconnect(this, &CaptureWidget::thicknessChanged,
               m_activeTool, &CaptureTool::thicknessChanged);
    if (m_panel->toolWidget()) {
        disconnect(m_panel->toolWidget(), nullptr, m_activeTool, nullptr);
    }
    m_undoStack.push(mod);
    m_activeTool = nullptr;
}

void CaptureWidget::handleDragUpdate() {
    QRect r = m_selection->savedGeometry();
    QPoint offset = m_context.mousePos - m_dragStartPoint;
    bool symmetryMod = qApp->keyboardModifiers() & Qt::ShiftModifier;

    using sw = SelectionWidget;
    if (m_mouseOverHandle == sw::TOPLEFT_SIDE
            || m_mouseOverHandle == sw::TOP_SIDE
            || m_mouseOverHandle == sw::TOPRIGHT_SIDE)
    { // dragging one of the top handles.
        r.setTop(r.top() + offset.y());
        if (symmetryMod) {
            r.setBottom(r.bottom() - offset.y());
        }
    }
    if (m_mouseOverHandle == sw::TOPLEFT_SIDE
            || m_mouseOverHandle == sw::LEFT_SIDE
            || m_mouseOverHandle == sw::BOTTONLEFT_SIDE)
    { // dragging one of the left handles.
        r.setLeft(r.left() + offset.x());
        if (symmetryMod) {
            r.setRight(r.right() - offset.x());
        }
    }
    if (m_mouseOverHandle == sw::BOTTONLEFT_SIDE
            || m_mouseOverHandle == sw::BOTTON_SIDE
            || m_mouseOverHandle == sw::BOTTONRIGHT_SIDE)
    { // dragging one of the bottom handles.
        r.setBottom(r.bottom() + offset.y());
        if (symmetryMod) {
            r.setTop(r.top() - offset.y());
        }
    }
    if (m_mouseOverHandle == sw::TOPRIGHT_SIDE
            || m_mouseOverHandle == sw::RIGHT_SIDE
            || m_mouseOverHandle == sw::BOTTONRIGHT_SIDE)
    { // dragging one of the right handles.
        r.setRight(r.right() + offset.x());
        if (symmetryMod) {
            r.setLeft(r.left() - offset.x());
        }
    }
    m_selection->setGeometry(r.intersected(rect()).normalized());
    update();
}

void CaptureWidget::makeChild(QWidget *w) {
    w->setParent(this);
    w->installEventFilter(m_eventFilter);
}

void CaptureWidget::togglePanel() {
    m_panel->toggle();
}

void CaptureWidget::childEnter() {
    m_previewEnabled = false;
    update();
}

void CaptureWidget::childLeave() {
    m_previewEnabled = true;
    update();
}

void CaptureWidget::copyScreenshot() {
    m_captureDone = true;
    ScreenshotSaver().saveToClipboard(pixmap());
    close();
}

void CaptureWidget::saveScreenshot() {
    m_captureDone = true;
    hide();
    if (m_context.savePath.isEmpty()) {
        ScreenshotSaver().saveToFilesystemGUI(pixmap());
    } else {
        ScreenshotSaver().saveToFilesystem(pixmap(), m_context.savePath);
    }
    close();
}

void CaptureWidget::undo() {
    m_undoStack.undo();
}

void CaptureWidget::redo() {
    m_undoStack.redo();
}

QRect CaptureWidget::extendedSelection() const {
    if (!m_selectionIsSet)
        return QRect();
    QRect r = m_selection->geometry();
    return extendedRect(&r);
}

QRect CaptureWidget::extendedRect(QRect *r) const {
    auto devicePixelRatio = m_context.screenshot.devicePixelRatio();
    return QRect(r->left()   * devicePixelRatio,
                 r->top()    * devicePixelRatio,
                 r->width()  * devicePixelRatio,
                 r->height() * devicePixelRatio);
}<|MERGE_RESOLUTION|>--- conflicted
+++ resolved
@@ -50,13 +50,8 @@
 
 // enableSaveWIndow
 CaptureWidget::CaptureWidget(const uint id, const QString &savePath,
-<<<<<<< HEAD
                              bool fullscreen, QWidget *parent) :
     QWidget(parent), m_leftClicked(false), m_rightClicked(false),
-=======
-                             bool fullScreen, QWidget *parent) :
-    QWidget(parent), m_mouseIsClicked(false), m_rightClick(false),
->>>>>>> 52d98154
     m_newSelection(false), m_grabbing(false), m_captureDone(false),
     m_previewEnabled(true), m_selectionIsSet(false), m_activeButton(nullptr),
     m_activeTool(nullptr), m_toolWidget(nullptr),
@@ -72,14 +67,14 @@
     m_showInitialMsg = m_config.showHelpValue();
     m_opacity = m_config.contrastOpacityValue();
     setMouseTracking(true);
-    initContext(savePath, fullScreen);
+    initContext(savePath, fullscreen);
     initShortcuts();
 
 #ifdef Q_OS_WIN
     // Top left of the whole set of screens
     QPoint topLeft(0,0);
 #endif
-    if (fullScreen) {
+    if (fullscreen) {
         // Grab Screenshot
         bool ok = true;
         m_context.screenshot = ScreenGrabber().grabEntireDesktop(ok);
@@ -380,6 +375,7 @@
         // Find the smallest rect containing the cursor.
         QRect rcv = m_rectGroup.getRectContainingPoint(m_context.mousePos);
         if (!rcv.isEmpty()) {
+            rcv = extendedRect(&rcv);
             bool ctrlMod = qApp->keyboardModifiers() & Qt::ControlModifier;
             if (m_rightClicked) {
                 if (!ctrlMod) {
@@ -467,20 +463,12 @@
                 newGeometry.setBottom(top);
             }
             m_selection->setGeometry(newGeometry);
-            m_context.selection = newGeometry;
+            m_context.selection = extendedRect(&newGeometry);;
             m_selection->setVisible(true);
             updateSizeIndicator();
             m_buttonHandler->updatePosition(newGeometry);
             m_buttonHandler->show();
         }
-<<<<<<< HEAD
-=======
-        m_selection->setGeometry(newGeometry);
-        m_context.selection = extendedRect(&newGeometry);
-        updateSizeIndicator();
-        m_buttonHandler->updatePosition(newGeometry);
-        m_buttonHandler->show();
->>>>>>> 52d98154
     }
 
     m_leftClicked = false;
