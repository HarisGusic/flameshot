--- conflicted
+++ resolved
@@ -90,13 +90,7 @@
     m_uiColor = m_config.uiColor();
     m_contrastUiColor = m_config.contrastUiColor();
     setMouseTracking(true);
-<<<<<<< HEAD
     initContext(fullScreen, req);
-    initSelection();
-    initShortcuts(); // must be called after initSelection
-=======
-    initContext(fullScreen, id);
->>>>>>> 6432490c
 #if (defined(Q_OS_WIN) || defined(Q_OS_MACOS))
     // Top left of the whole set of screens
     QPoint topLeft(0, 0);
@@ -1041,7 +1035,7 @@
 {
     // Be mindful of the order of statements, so that slots are called properly
     m_selection = new SelectionWidget(m_uiColor, this);
-    QRect initialSelection = m_context.request()->initialSelection();
+    QRect initialSelection = m_context.request.initialSelection();
     connect(m_selection, &SelectionWidget::geometryChanged, this, [this]() {
         QRect constrainedToCaptureArea =
           m_selection->geometry().intersected(rect());
@@ -1052,17 +1046,10 @@
         OverlayMessage::pop();
     });
     connect(m_selection, &SelectionWidget::geometrySettled, this, [this]() {
-<<<<<<< HEAD
-        if (m_selection->isVisible()) {
+        if (m_selection->isVisibleTo(this)) {
             auto& req = m_context.request;
             if (req.tasks() & CaptureRequest::ACCEPT_ON_SELECT) {
                 req.removeTask(CaptureRequest::ACCEPT_ON_SELECT);
-=======
-        if (m_selection->isVisibleTo(this)) {
-            auto req = m_context.request();
-            if (req->tasks() & CaptureRequest::ACCEPT_ON_SELECT) {
-                req->removeTask(CaptureRequest::ACCEPT_ON_SELECT);
->>>>>>> 6432490c
                 m_captureDone = true;
                 close();
             }
