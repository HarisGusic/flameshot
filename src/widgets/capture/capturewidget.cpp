--- conflicted
+++ resolved
@@ -89,16 +89,9 @@
             this,
             &CaptureWidget::childLeave);
     setAttribute(Qt::WA_DeleteOnClose);
-<<<<<<< HEAD
-    m_showInitialMsg = m_config.showHelp();
     m_opacity = m_config.contrastOpacity();
     m_uiColor = m_config.uiColor();
     m_contrastUiColor = m_config.contrastUiColor();
-=======
-    m_opacity = m_config.contrastOpacityValue();
-    m_uiColor = m_config.uiMainColorValue();
-    m_contrastUiColor = m_config.uiContrastColorValue();
->>>>>>> aca0db96
     setMouseTracking(true);
     initContext(savePath, fullScreen);
     initShortcuts();
@@ -211,7 +204,6 @@
 
     initPanel();
 
-<<<<<<< HEAD
     m_config.checkAndHandleError();
     if (m_config.hasError()) {
         m_configError = true;
@@ -227,11 +219,10 @@
           m_configErrorResolved = true;
           update();
       });
-=======
     OverlayMessage::init(this,
                          QGuiAppCurrentScreen().currentScreen()->geometry());
 
-    if (m_config.showHelpValue()) {
+    if (m_config.showHelp()) {
         OverlayMessage::push(
           tr("Select an area with the mouse, or press Esc to exit."
              "\nPress Enter to capture the screen."
@@ -239,7 +230,6 @@
              "\nUse the Mouse Wheel to change the thickness of your tool."
              "\nPress Space to open the side panel."));
     }
->>>>>>> aca0db96
 }
 
 CaptureWidget::~CaptureWidget()
@@ -405,19 +395,10 @@
 
     // draw inactive region
     drawInactiveRegion(&painter);
-<<<<<<< HEAD
-
-    // show initial message on screen capture call if required (before selecting
-    // area)
-    if (m_showInitialMsg) {
-        drawInitialMessage(&painter);
-    }
 
     if (m_configError || m_configErrorResolved) {
         drawConfigErrorMessage(&painter);
     }
-=======
->>>>>>> aca0db96
 }
 
 void CaptureWidget::showColorPicker(const QPoint& pos)
@@ -1710,57 +1691,6 @@
                  r.height() * devicePixelRatio);
 }
 
-<<<<<<< HEAD
-void CaptureWidget::drawInitialMessage(QPainter* painter)
-{
-    if (nullptr == painter) {
-        return;
-    }
-#if (defined(Q_OS_MACOS) || defined(Q_OS_LINUX))
-    QRect helpRect;
-    QScreen* currentScreen = QGuiAppCurrentScreen().currentScreen();
-    if (currentScreen) {
-        helpRect = currentScreen->geometry();
-    } else {
-        helpRect = QGuiApplication::primaryScreen()->geometry();
-    }
-#else
-    QRect helpRect = QGuiApplication::primaryScreen()->geometry();
-#endif
-
-    helpRect.moveTo(mapFromGlobal(helpRect.topLeft()));
-
-    QString helpTxt =
-      tr("Select an area with the mouse, or press Esc to exit."
-         "\nPress Enter to capture the screen."
-         "\nPress Right Click to show the color picker."
-         "\nUse the Mouse Wheel to change the thickness of your tool."
-         "\nPress Space to open the side panel.");
-
-    // We draw the white contrasting background for the text, using the
-    // same text and options to get the boundingRect that the text will
-    // have.
-    QRectF bRect = painter->boundingRect(helpRect, Qt::AlignCenter, helpTxt);
-
-    // These four calls provide padding for the rect
-    const int margin = QApplication::fontMetrics().height() / 2;
-    bRect.setWidth(bRect.width() + margin);
-    bRect.setHeight(bRect.height() + margin);
-    bRect.setX(bRect.x() - margin);
-    bRect.setY(bRect.y() - margin);
-
-    QColor rectColor(m_uiColor);
-    rectColor.setAlpha(180);
-    QColor textColor(
-      (ColorUtils::colorIsDark(rectColor) ? Qt::white : Qt::black));
-
-    painter->setBrush(QBrush(rectColor, Qt::SolidPattern));
-    painter->setPen(QPen(textColor));
-
-    painter->drawRect(bRect);
-    painter->drawText(helpRect, Qt::AlignCenter, helpTxt);
-}
-
 void CaptureWidget::drawConfigErrorMessage(QPainter* painter)
 {
     QString msg;
@@ -1783,8 +1713,6 @@
     }
 }
 
-=======
->>>>>>> aca0db96
 void CaptureWidget::drawInactiveRegion(QPainter* painter)
 {
     QColor overlayColor(0, 0, 0, m_opacity);
