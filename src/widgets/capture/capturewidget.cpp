--- conflicted
+++ resolved
@@ -25,11 +25,8 @@
 
 #include "capturewidget.h"
 #include "src/core/controller.h"
-<<<<<<< HEAD
 #include "src/tools/storage/storagemanager.h"
 #include "src/tools/toolfactory.h"
-=======
->>>>>>> dfcc9cb9
 #include "src/utils/colorutils.h"
 #include "src/utils/globalvalues.h"
 #include "src/utils/screengrabber.h"
@@ -39,10 +36,7 @@
 #include "src/widgets/capture/hovereventfilter.h"
 #include "src/widgets/capture/modificationcommand.h"
 #include "src/widgets/capture/notifierbox.h"
-<<<<<<< HEAD
-=======
 #include "src/widgets/orientablepushbutton.h"
->>>>>>> dfcc9cb9
 #include "src/widgets/panel/sidepanelwidget.h"
 #include <QApplication>
 #include <QBuffer>
@@ -54,16 +48,10 @@
 #include <QScreen>
 #include <QShortcut>
 #include <QUndoView>
-<<<<<<< HEAD
-
-// CaptureWidget is the main component used to capture the screen. It contains
-// an are of selection with its respective buttons.
-=======
 #include <draggablewidgetmaker.h>
 
 // CaptureWidget is the main component used to capture the screen. It contains
 // an area of selection with its respective buttons.
->>>>>>> dfcc9cb9
 
 // enableSaveWIndow
 CaptureWidget::CaptureWidget(const uint id,
@@ -189,26 +177,17 @@
     m_uiColor = m_config.uiMainColorValue();
     m_contrastUiColor = m_config.uiContrastColorValue();
 
-<<<<<<< HEAD
-    QVector<CaptureButton*> vectorButtons;
-    for (const CaptureButton::ButtonType& t : m_config.getButtons()) {
-        CaptureButton* b = new CaptureButton(t, this);
-        if (t == CaptureButton::TYPE_SELECTIONINDICATOR) {
-=======
     auto buttons = m_config.getButtons();
     QVector<CaptureToolButton*> vectorButtons;
 
     for (const CaptureToolButton::ButtonType& t : buttons) {
         CaptureToolButton* b = new CaptureToolButton(t, this);
         if (t == CaptureToolButton::TYPE_SELECTIONINDICATOR) {
->>>>>>> dfcc9cb9
             m_sizeIndButton = b;
         }
-
         b->setColor(m_uiColor);
         makeChild(b);
 
-<<<<<<< HEAD
         switch (t) {
             case CaptureButton::ButtonType::TYPE_EXIT:
             case CaptureButton::ButtonType::TYPE_SAVE:
@@ -236,18 +215,11 @@
 
         connect(
           b, &CaptureButton::pressedButton, this, &CaptureWidget::setState);
-=======
-        connect(
-          b, &CaptureToolButton::pressedButton, this, &CaptureWidget::setState);
->>>>>>> dfcc9cb9
         connect(b->tool(),
                 &CaptureTool::requestAction,
                 this,
                 &CaptureWidget::handleButtonSignal);
-<<<<<<< HEAD
-
-=======
->>>>>>> dfcc9cb9
+
         vectorButtons << b;
     }
     m_buttonHandler->setButtons(vectorButtons);
@@ -268,13 +240,9 @@
 
 void CaptureWidget::deleteToolwidgetOrClose()
 {
-<<<<<<< HEAD
     if (m_panel->isVisible()) {
         m_panel->hide();
     } else if (m_toolWidget) {
-=======
-    if (m_toolWidget) {
->>>>>>> dfcc9cb9
         m_toolWidget->deleteLater();
         m_toolWidget = nullptr;
     } else {
@@ -352,11 +320,7 @@
         painter.setRenderHint(QPainter::Antialiasing);
         painter.setBrush(m_uiColor);
         for (auto r : m_selection->handlerAreas()) {
-<<<<<<< HEAD
-            painter.drawRoundRect(r, 100, 100);
-=======
             painter.drawRoundedRect(r, 100, 100);
->>>>>>> dfcc9cb9
         }
     }
 }
@@ -367,10 +331,7 @@
         m_rightClick = true;
         m_colorPicker->move(e->pos().x() - m_colorPicker->width() / 2,
                             e->pos().y() - m_colorPicker->height() / 2);
-<<<<<<< HEAD
         m_colorPicker->raise();
-=======
->>>>>>> dfcc9cb9
         m_colorPicker->show();
     } else if (e->button() == Qt::LeftButton) {
         m_showInitialMsg = false;
@@ -534,18 +495,12 @@
 
 void CaptureWidget::mouseReleaseEvent(QMouseEvent* e)
 {
-<<<<<<< HEAD
     if (e->button() == Qt::RightButton || m_colorPicker->isVisible()) {
         m_colorPicker->hide();
         m_rightClick = false;
         if (!m_context.color.isValid()) {
             m_panel->show();
         }
-=======
-    if (e->button() == Qt::RightButton) {
-        m_colorPicker->hide();
-        m_rightClick = false;
->>>>>>> dfcc9cb9
         // when we end the drawing we have to register the last  point and
         // add the temp modification to the list of modifications
     } else if (m_mouseIsClicked && m_activeTool) {
@@ -587,7 +542,6 @@
     updateCursor();
 }
 
-<<<<<<< HEAD
 void CaptureWidget::leftMove()
 {
     if (m_selection->geometry().left() > rect().left()) {
@@ -601,27 +555,10 @@
 {
     if (m_selection->geometry().right() < rect().right()) {
         m_selection->move(QPoint(m_selection->x() + 1, m_selection->y()));
-=======
-void CaptureWidget::keyPressEvent(QKeyEvent* e)
-{
-    if (!m_selection->isVisible()) {
-        return;
-    } else if (e->key() == Qt::Key_Up &&
-               m_selection->geometry().top() > rect().top()) {
-        m_selection->move(QPoint(m_selection->x(), m_selection->y() - 1));
         QRect newGeometry = m_selection->geometry().intersected(rect());
         m_context.selection = extendedRect(&newGeometry);
         m_buttonHandler->updatePosition(m_selection->geometry());
         update();
-    } else if (e->key() == Qt::Key_Down &&
-               m_selection->geometry().bottom() < rect().bottom()) {
-        m_selection->move(QPoint(m_selection->x(), m_selection->y() + 1));
->>>>>>> dfcc9cb9
-        QRect newGeometry = m_selection->geometry().intersected(rect());
-        m_context.selection = extendedRect(&newGeometry);
-        m_buttonHandler->updatePosition(m_selection->geometry());
-        update();
-<<<<<<< HEAD
     }
 }
 
@@ -640,16 +577,6 @@
 {
     if (m_selection->geometry().bottom() < rect().bottom()) {
         m_selection->move(QPoint(m_selection->x(), m_selection->y() + 1));
-=======
-    } else if (e->key() == Qt::Key_Left &&
-               m_selection->geometry().left() > rect().left()) {
-        m_selection->move(QPoint(m_selection->x() - 1, m_selection->y()));
-        m_buttonHandler->updatePosition(m_selection->geometry());
-        update();
-    } else if (e->key() == Qt::Key_Right &&
-               m_selection->geometry().right() < rect().right()) {
-        m_selection->move(QPoint(m_selection->x() + 1, m_selection->y()));
->>>>>>> dfcc9cb9
         QRect newGeometry = m_selection->geometry().intersected(rect());
         m_context.selection = extendedRect(&newGeometry);
         m_buttonHandler->updatePosition(m_selection->geometry());
@@ -680,11 +607,7 @@
 
 void CaptureWidget::wheelEvent(QWheelEvent* e)
 {
-<<<<<<< HEAD
-    m_context.thickness += e->delta() / 120;
-=======
     m_context.thickness += e->angleDelta().y() / 120;
->>>>>>> dfcc9cb9
     m_context.thickness = qBound(0, m_context.thickness, 100);
     QPoint topLeft =
       qApp->desktop()
@@ -704,10 +627,6 @@
     QWidget::resizeEvent(e);
     m_context.widgetDimensions = rect();
     m_context.widgetOffset = mapToGlobal(QPoint(0, 0));
-<<<<<<< HEAD
-    m_panel->setFixedHeight(height());
-=======
->>>>>>> dfcc9cb9
     if (!m_context.fullscreen) {
         m_panel->setFixedHeight(height());
         m_buttonHandler->updateScreenRegions(rect());
@@ -733,11 +652,6 @@
 
 void CaptureWidget::initPanel()
 {
-<<<<<<< HEAD
-    m_panel = new UtilityPanel(this);
-    makeChild(m_panel);
-=======
->>>>>>> dfcc9cb9
     QRect panelRect = rect();
     if (m_context.fullscreen) {
         panelRect = QGuiApplication::primaryScreen()->geometry();
@@ -803,11 +717,7 @@
     m_selection->setGeometry(QRect());
 }
 
-<<<<<<< HEAD
-void CaptureWidget::setState(CaptureButton* b)
-=======
 void CaptureWidget::setState(CaptureToolButton* b)
->>>>>>> dfcc9cb9
 {
     if (!b) {
         return;
@@ -861,24 +771,18 @@
             m_undoStack.setIndex(0);
             update();
             break;
-<<<<<<< HEAD
+
+        case CaptureTool::REQ_INCREMENT_CIRCLE_COUNT:
+            incrementCircleCount();
+            break;
+
+        case CaptureTool::REQ_DECREMENT_CIRCLE_COUNT:
+            decrementCircleCount();
+            break;
+
         case CaptureTool::REQ_CLOSE_GUI:
             close();
             break;
-=======
-
-        case CaptureTool::REQ_INCREMENT_CIRCLE_COUNT:
-            incrementCircleCount();
-            break;
-
-        case CaptureTool::REQ_DECREMENT_CIRCLE_COUNT:
-            decrementCircleCount();
-            break;
-
-        case CaptureTool::REQ_CLOSE_GUI:
-            close();
-            break;
->>>>>>> dfcc9cb9
         case CaptureTool::REQ_HIDE_GUI:
             hide();
             break;
@@ -894,12 +798,9 @@
             m_undoStack.undo();
             break;
         case CaptureTool::REQ_REDO_MODIFICATION:
-<<<<<<< HEAD
-=======
             if (m_undoStack.redoText() == "Circle Counter") {
                 this->incrementCircleCount();
             }
->>>>>>> dfcc9cb9
             m_undoStack.redo();
             break;
         case CaptureTool::REQ_REDRAW:
@@ -909,10 +810,7 @@
             m_panel->toggle();
             break;
         case CaptureTool::REQ_SHOW_COLOR_PICKER:
-<<<<<<< HEAD
-=======
             // TODO
->>>>>>> dfcc9cb9
             break;
         case CaptureTool::REQ_MOVE_MODE:
             setState(m_activeButton); // Disable the actual button
@@ -968,8 +866,6 @@
     }
 }
 
-<<<<<<< HEAD
-=======
 void CaptureWidget::incrementCircleCount()
 {
     m_context.circleCount++;
@@ -980,7 +876,6 @@
     m_context.circleCount--;
 }
 
->>>>>>> dfcc9cb9
 void CaptureWidget::setDrawThickness(const int& t)
 {
     m_context.thickness = qBound(0, t, 100);
@@ -1046,7 +941,6 @@
 
 void CaptureWidget::initShortcuts()
 {
-<<<<<<< HEAD
     QString shortcut = ConfigHandler().shortcut(
       QVariant::fromValue(CaptureButton::ButtonType::TYPE_EXIT).toString());
     new QShortcut(QKeySequence(shortcut), this, SLOT(close()));
@@ -1102,24 +996,6 @@
                   this,
                   SLOT(downMove()));
 
-=======
-    new QShortcut(QKeySequence(Qt::CTRL + Qt::Key_Q), this, SLOT(close()));
-    new QShortcut(
-      QKeySequence(Qt::CTRL + Qt::Key_S), this, SLOT(saveScreenshot()));
-    new QShortcut(
-      QKeySequence(Qt::CTRL + Qt::Key_C), this, SLOT(copyScreenshot()));
-    new QShortcut(QKeySequence(Qt::CTRL + Qt::Key_Z), this, SLOT(undo()));
-    new QShortcut(
-      QKeySequence(Qt::CTRL + Qt::SHIFT + Qt::Key_Z), this, SLOT(redo()));
-    new QShortcut(
-      QKeySequence(Qt::SHIFT + Qt::Key_Right), this, SLOT(rightResize()));
-    new QShortcut(
-      QKeySequence(Qt::SHIFT + Qt::Key_Left), this, SLOT(leftResize()));
-    new QShortcut(QKeySequence(Qt::SHIFT + Qt::Key_Up), this, SLOT(upResize()));
-    new QShortcut(
-      QKeySequence(Qt::SHIFT + Qt::Key_Down), this, SLOT(downResize()));
-    new QShortcut(Qt::Key_Space, this, SLOT(togglePanel()));
->>>>>>> dfcc9cb9
     new QShortcut(Qt::Key_Escape, this, SLOT(deleteToolwidgetOrClose()));
 }
 
@@ -1215,7 +1091,6 @@
     update();
 }
 
-<<<<<<< HEAD
 void CaptureWidget::uploadScreenshot()
 {
     StorageManager storageManager;
@@ -1226,8 +1101,6 @@
     close();
 }
 
-=======
->>>>>>> dfcc9cb9
 void CaptureWidget::copyScreenshot()
 {
     m_captureDone = true;
