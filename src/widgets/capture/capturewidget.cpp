--- conflicted
+++ resolved
@@ -226,17 +226,8 @@
                          QGuiAppCurrentScreen().currentScreen()->geometry());
 
     if (m_config.showHelp()) {
-<<<<<<< HEAD
-        OverlayMessage::push(
-          tr("Select an area with the mouse, or press Esc to exit."
-             "\nPress Enter to capture the screen."
-             "\nPress Right Click to show the color picker."
-             "\nUse the Mouse Wheel to change the size of your tool."
-             "\nPress Space to open the side panel."));
-=======
         initHelpMessage();
         OverlayMessage::push(m_helpMessage);
->>>>>>> dabc5965
     }
 
     updateCursor();
@@ -1259,7 +1250,6 @@
     }
 }
 
-// TODO move back here
 void CaptureWidget::initShortcuts()
 {
     new QShortcut(
