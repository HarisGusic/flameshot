--- conflicted
+++ resolved
@@ -162,7 +162,6 @@
                                         : it->second;
 }
 
-<<<<<<< HEAD
 QList<CaptureToolButton::ButtonType> CaptureToolButton::iterableButtonTypes = {
     CaptureToolButton::TYPE_PENCIL,
     CaptureToolButton::TYPE_DRAWER,
@@ -181,41 +180,11 @@
     CaptureToolButton::TYPE_SAVE,
     CaptureToolButton::TYPE_EXIT,
     CaptureToolButton::TYPE_IMAGEUPLOADER,
-=======
-QVector<CaptureToolButton::ButtonType>
-  CaptureToolButton::iterableButtonTypes = {
-      CaptureToolButton::TYPE_PENCIL,
-      CaptureToolButton::TYPE_DRAWER,
-      CaptureToolButton::TYPE_ARROW,
-      CaptureToolButton::TYPE_SELECTION,
-      CaptureToolButton::TYPE_RECTANGLE,
-      CaptureToolButton::TYPE_CIRCLE,
-      CaptureToolButton::TYPE_MARKER,
-      CaptureToolButton::TYPE_TEXT,
-      CaptureToolButton::TYPE_PIXELATE,
-      CaptureToolButton::TYPE_INVERT,
-      CaptureToolButton::TYPE_CIRCLECOUNT,
-      CaptureToolButton::TYPE_SELECTIONINDICATOR,
-      CaptureToolButton::TYPE_MOVESELECTION,
-      CaptureToolButton::TYPE_UNDO,
-      CaptureToolButton::TYPE_REDO,
-      CaptureToolButton::TYPE_COPY,
-      CaptureToolButton::TYPE_SAVE,
-      CaptureToolButton::TYPE_EXIT,
-      CaptureToolButton::TYPE_IMAGEUPLOADER,
->>>>>>> ec70df10
 #if !defined(Q_OS_MACOS)
     CaptureToolButton::TYPE_OPEN_APP,
 #endif
-<<<<<<< HEAD
     CaptureToolButton::TYPE_PIN,
     CaptureToolButton::TYPE_CIRCLECOUNT,
     CaptureToolButton::TYPE_SIZEINCREASE,
     CaptureToolButton::TYPE_SIZEDECREASE,
-};
-=======
-      CaptureToolButton::TYPE_PIN,
-      CaptureToolButton::TYPE_SIZEINCREASE,
-      CaptureToolButton::TYPE_SIZEDECREASE,
-  };
->>>>>>> ec70df10
+};