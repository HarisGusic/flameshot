--- conflicted
+++ resolved
@@ -17,97 +17,27 @@
 
 #pragma once
 
-<<<<<<< HEAD
-#include <QMap>
-#include <QPushButton>
-#include <QVector>
-
-class QWidget;
-class QPropertyAnimation;
-class CaptureTool;
-
-=======
 #include <QPushButton>
 
->>>>>>> dfcc9cb9
 class CaptureButton : public QPushButton
 {
     Q_OBJECT
 
 public:
-<<<<<<< HEAD
-    // Don't forget to add the new types to CaptureButton::iterableButtonTypes
-    // in the .cpp and the order value in the private array buttonTypeOrder
-    enum ButtonType
-    {
-        TYPE_PENCIL = 0,
-        TYPE_DRAWER = 1,
-        TYPE_ARROW = 2,
-        TYPE_SELECTION = 3,
-        TYPE_RECTANGLE = 4,
-        TYPE_CIRCLE = 5,
-        TYPE_MARKER = 6,
-        TYPE_SELECTIONINDICATOR = 7,
-        TYPE_MOVESELECTION = 8,
-        TYPE_UNDO = 9,
-        TYPE_COPY = 10,
-        TYPE_SAVE = 11,
-        TYPE_EXIT = 12,
-        TYPE_IMAGEUPLOADER = 13,
-        TYPE_OPEN_APP = 14,
-        TYPE_BLUR = 15,
-        TYPE_REDO = 16,
-        TYPE_PIN = 17,
-        TYPE_TEXT = 18,
-    };
-
-#if QT_VERSION < QT_VERSION_CHECK(5, 5, 0)
-    Q_ENUMS(ButtonType)
-#else
-    Q_ENUM(ButtonType)
-#endif
-
-    CaptureButton() = delete;
-    explicit CaptureButton(const ButtonType, QWidget* parent = nullptr);
-=======
     CaptureButton() = delete;
     CaptureButton(QWidget* parent = nullptr);
     CaptureButton(const QString& text, QWidget* parent = nullptr);
     CaptureButton(const QIcon& icon,
                   const QString& text,
                   QWidget* parent = nullptr);
->>>>>>> dfcc9cb9
 
     static QString globalStyleSheet();
 
     QString styleSheet() const;
-<<<<<<< HEAD
-    CaptureTool* tool() const;
-
-    void setColor(const QColor& c);
-    void animatedShow();
-
-protected:
-    virtual void mousePressEvent(QMouseEvent*);
-    static QVector<ButtonType> iterableButtonTypes;
-
-    CaptureTool* m_tool;
-
-signals:
-    void pressedButton(CaptureButton*);
-
-private:
-    CaptureButton(QWidget* parent = nullptr);
-    ButtonType m_buttonType;
-
-    QPropertyAnimation* m_emergeAnimation;
-
-=======
 
     void setColor(const QColor& c);
 
 private:
->>>>>>> dfcc9cb9
     static QColor m_mainColor;
 
     void init();
