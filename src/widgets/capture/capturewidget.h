--- conflicted
+++ resolved
@@ -132,11 +132,7 @@
 
     QRect extendedSelection() const;
     QRect extendedRect(const QRect& r) const;
-<<<<<<< HEAD
-    void drawInitialMessage(QPainter* painter);
     void drawConfigErrorMessage(QPainter* painter);
-=======
->>>>>>> aca0db96
     void drawInactiveRegion(QPainter* painter);
     void drawToolsData(bool updateLayersPanel = true,
                        bool drawSelection = false);
