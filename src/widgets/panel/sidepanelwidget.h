// SPDX-License-Identifier: GPL-3.0-or-later
// SPDX-FileCopyrightText: 2017-2019 Alejandro Sirgo Rica & Contributors

#pragma once

#include "color_wheel.hpp"
#include <QWidget>

class QVBoxLayout;
class QPushButton;
class QLabel;
class QLineEdit;
class ColorGrabWidget;
class QColorPickingEventFilter;
class QSlider;

class SidePanelWidget : public QWidget
{
    Q_OBJECT

    friend class QColorPickingEventFilter;

public:
    explicit SidePanelWidget(QPixmap* p, QWidget* parent = nullptr);

signals:
    void colorChanged(const QColor& c);
    void thicknessChanged(int t);
    void togglePanel();

public slots:
    void updateColor(const QColor& c);
    void updateColorNoWheel(const QColor& c);
<<<<<<< HEAD
    void updateThickness(const int& t);
    void updateCurrentThickness(int value);
=======
>>>>>>> c3dd1ce5

private slots:
    void startColorGrab();
    void onColorGrabFinished();
    void onColorGrabAborted();
    void onColorUpdated(const QColor& color);

private:
    void finalizeGrab();

    bool eventFilter(QObject* obj, QEvent* event) override;
    void hideEvent(QHideEvent* event) override;

    QVBoxLayout* m_layout;
    QPushButton* m_colorGrabButton;
    ColorGrabWidget* m_colorGrabber;
    color_widgets::ColorWheel* m_colorWheel;
    QLabel* m_colorLabel;
    QLineEdit* m_colorHex;
    QPixmap* m_pixmap;
    QColor m_color;
    QColor m_revertColor;
    QSlider* m_thicknessSlider;
    int m_thickness;
};<|MERGE_RESOLUTION|>--- conflicted
+++ resolved
@@ -31,11 +31,7 @@
 public slots:
     void updateColor(const QColor& c);
     void updateColorNoWheel(const QColor& c);
-<<<<<<< HEAD
     void updateThickness(const int& t);
-    void updateCurrentThickness(int value);
-=======
->>>>>>> c3dd1ce5
 
 private slots:
     void startColorGrab();
