// SPDX-License-Identifier: GPL-3.0-or-later
// SPDX-FileCopyrightText: 2017-2019 Alejandro Sirgo Rica & Contributors

#include "sidepanelwidget.h"
#include "colorgrabwidget.h"
#include "src/core/qguiappcurrentscreen.h"
#include "src/utils/colorutils.h"
#include "src/utils/pathinfo.h"
#include "utilitypanel.h"
#include <QApplication>
#include <QDebug> // TODO remove
#include <QFormLayout>
#include <QKeyEvent>
#include <QLabel>
#include <QLineEdit>
#include <QPushButton>
#include <QShortcut>
#include <QSlider>
#include <QVBoxLayout>
#if defined(Q_OS_MACOS)
#include <QScreen>
#endif

SidePanelWidget::SidePanelWidget(QPixmap* p, QWidget* parent)
  : QWidget(parent)
  , m_pixmap(p)
{
    m_layout = new QVBoxLayout(this);
    if (parent) {
        parent->installEventFilter(this);
    }

    QFormLayout* colorForm = new QFormLayout();
    m_toolSizeSlider = new QSlider(Qt::Horizontal);
    m_toolSizeSlider->setRange(1, maxToolSize);
    m_toolSizeSlider->setValue(m_toolSize);
    m_colorLabel = new QLabel();
    m_colorLabel->setSizePolicy(QSizePolicy::Expanding, QSizePolicy::Fixed);
    colorForm->addRow(tr("Active tool size:"), m_toolSizeSlider);
    colorForm->addRow(tr("Active color:"), m_colorLabel);
    m_layout->addLayout(colorForm);

    m_colorWheel = new color_widgets::ColorWheel(this);
    m_colorWheel->setColor(m_color);
    m_colorHex = new QLineEdit(this);
    m_colorHex->setAlignment(Qt::AlignCenter);

    QColor background = this->palette().window().color();
    bool isDark = ColorUtils::colorIsDark(background);
    QString modifier =
      isDark ? PathInfo::whiteIconPath() : PathInfo::blackIconPath();
    QIcon grabIcon(modifier + "colorize.svg");
    m_colorGrabButton = new QPushButton(grabIcon, tr("Grab Color"));

    m_layout->addWidget(m_colorGrabButton);
    m_layout->addWidget(m_colorWheel);
    m_layout->addWidget(m_colorHex);

    // tool size sigslots
    connect(m_toolSizeSlider,
            &QSlider::sliderMoved,
            this,
            &SidePanelWidget::toolSizeChanged);
    connect(this,
            &SidePanelWidget::toolSizeChanged,
            this,
            &SidePanelWidget::onToolSizeChanged);
    // color hex editor sigslots
    connect(m_colorHex, &QLineEdit::editingFinished, this, [=]() {
        if (!QColor::isValidColor(m_colorHex->text())) {
            m_colorHex->setText(m_color.name(QColor::HexRgb));
        } else {
            emit colorChanged(m_colorHex->text());
        }
    });
    // color grab button sigslots
    connect(m_colorGrabButton,
            &QPushButton::pressed,
            this,
            &SidePanelWidget::startColorGrab);
    // color wheel sigslots
    //   re-emit ColorWheel::colorSelected as SidePanelWidget::colorChanged
    connect(m_colorWheel,
            &color_widgets::ColorWheel::mouseReleaseOnColor,
            this,
            &SidePanelWidget::colorChanged);
}

void SidePanelWidget::onColorChanged(const QColor& c)
{
    m_color = c;
    updateColorNoWheel(c);
    m_colorWheel->setColor(c);
}

<<<<<<< HEAD
void SidePanelWidget::updateColorNoWheel(const QColor& c)
{
    m_colorLabel->setStyleSheet(
      QStringLiteral("QLabel { background-color : %1; }").arg(c.name()));
    m_colorHex->setText(c.name(QColor::HexRgb));
}

void SidePanelWidget::onToolSizeChanged(const int& t)
=======
void SidePanelWidget::updateThickness(const int& t)
>>>>>>> 1b40e62b
{
    m_toolSize = qBound(0, t, maxToolSize);
    m_toolSizeSlider->setValue(m_toolSize);
}

void SidePanelWidget::startColorGrab()
{
    m_revertColor = m_color;
    m_colorGrabber = new ColorGrabWidget(m_pixmap);
    connect(m_colorGrabber,
            &ColorGrabWidget::colorUpdated,
            this,
            &SidePanelWidget::onTemporaryColorUpdated);
    connect(m_colorGrabber,
            &ColorGrabWidget::colorGrabbed,
            this,
            &SidePanelWidget::onColorGrabFinished);
    connect(m_colorGrabber,
            &ColorGrabWidget::grabAborted,
            this,
            &SidePanelWidget::onColorGrabAborted);

    emit togglePanel();
    m_colorGrabber->startGrabbing();
}

void SidePanelWidget::onColorGrabFinished()
{
    finalizeGrab();
    m_color = m_colorGrabber->color();
    emit colorChanged(m_color);
}

void SidePanelWidget::onColorGrabAborted()
{
    finalizeGrab();
    // Restore color that was selected before we started grabbing
    onColorChanged(m_revertColor);
}

void SidePanelWidget::onTemporaryColorUpdated(const QColor& color)
{
    updateColorNoWheel(color);
}

void SidePanelWidget::finalizeGrab()
{
    emit togglePanel();
}

void SidePanelWidget::updateColorNoWheel(const QColor& c)
{
    m_colorLabel->setStyleSheet(
      QStringLiteral("QLabel { background-color : %1; }").arg(c.name()));
    m_colorHex->setText(c.name(QColor::HexRgb));
}

bool SidePanelWidget::eventFilter(QObject* obj, QEvent* event)
{
    if (event->type() == QEvent::ShortcutOverride) {
        // Override Escape shortcut from CaptureWidget
        auto* e = static_cast<QKeyEvent*>(event);
        if (e->key() == Qt::Key_Escape && m_colorHex->hasFocus()) {
            m_colorHex->clearFocus();
            e->accept();
            return true;
        }
    } else if (event->type() == QEvent::MouseButtonPress) {
        // Clicks outside of the Color Hex editor
        m_colorHex->clearFocus();
    }
    return QWidget::eventFilter(obj, event);
}

void SidePanelWidget::hideEvent(QHideEvent* event)
{
    QWidget::hideEvent(event);
    m_colorHex->clearFocus();
}<|MERGE_RESOLUTION|>--- conflicted
+++ resolved
@@ -93,18 +93,7 @@
     m_colorWheel->setColor(c);
 }
 
-<<<<<<< HEAD
-void SidePanelWidget::updateColorNoWheel(const QColor& c)
-{
-    m_colorLabel->setStyleSheet(
-      QStringLiteral("QLabel { background-color : %1; }").arg(c.name()));
-    m_colorHex->setText(c.name(QColor::HexRgb));
-}
-
 void SidePanelWidget::onToolSizeChanged(const int& t)
-=======
-void SidePanelWidget::updateThickness(const int& t)
->>>>>>> 1b40e62b
 {
     m_toolSize = qBound(0, t, maxToolSize);
     m_toolSizeSlider->setValue(m_toolSize);
