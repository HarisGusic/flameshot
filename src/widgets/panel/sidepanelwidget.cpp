// SPDX-License-Identifier: GPL-3.0-or-later
// SPDX-FileCopyrightText: 2017-2019 Alejandro Sirgo Rica & Contributors

#include "sidepanelwidget.h"
#include "colorgrabwidget.h"
#include "src/core/qguiappcurrentscreen.h"
#include "src/utils/colorutils.h"
#include "src/utils/pathinfo.h"
#include "utilitypanel.h"
#include <QApplication>
#include <QDebug> // TODO remove
#include <QFormLayout>
#include <QKeyEvent>
#include <QLabel>
#include <QLineEdit>
#include <QPushButton>
#include <QShortcut>
#include <QSlider>
#include <QVBoxLayout>
#if defined(Q_OS_MACOS)
#include <QScreen>
#endif

SidePanelWidget::SidePanelWidget(QPixmap* p, QWidget* parent)
  : QWidget(parent)
  , m_pixmap(p)
{
    m_layout = new QVBoxLayout(this);
    if (parent) {
        parent->installEventFilter(this);
    }

    QFormLayout* colorForm = new QFormLayout();
    m_thicknessSlider = new QSlider(Qt::Horizontal);
    m_thicknessSlider->setRange(1, 100);
    m_thicknessSlider->setValue(m_thickness);
    m_colorLabel = new QLabel();
    m_colorLabel->setSizePolicy(QSizePolicy::Expanding, QSizePolicy::Fixed);
    colorForm->addRow(tr("Active thickness:"), m_thicknessSlider);
    colorForm->addRow(tr("Active color:"), m_colorLabel);
    m_layout->addLayout(colorForm);

    m_colorWheel = new color_widgets::ColorWheel(this);
    m_colorWheel->setColor(m_color);
    m_colorHex = new QLineEdit(this);
    m_colorHex->setAlignment(Qt::AlignCenter);

    QColor background = this->palette().window().color();
    bool isDark = ColorUtils::colorIsDark(background);
    QString modifier =
      isDark ? PathInfo::whiteIconPath() : PathInfo::blackIconPath();
    QIcon grabIcon(modifier + "colorize.svg");
    m_colorGrabButton = new QPushButton(grabIcon, tr("Grab Color"));

    m_layout->addWidget(m_colorGrabButton);
    m_layout->addWidget(m_colorWheel);
    m_layout->addWidget(m_colorHex);

    // thickness sigslots
    connect(m_thicknessSlider,
            &QSlider::sliderMoved,
            this,
            &SidePanelWidget::thicknessChanged);
    connect(this,
            &SidePanelWidget::thicknessChanged,
            this,
            &SidePanelWidget::updateThickness);
    // color hex editor sigslots
    connect(m_colorHex, &QLineEdit::editingFinished, this, [=]() {
        if (!QColor::isValidColor(m_colorHex->text())) {
            m_colorHex->setText(m_color.name(QColor::HexRgb));
        } else {
            updateColor(m_colorHex->text());
        }
    });
    // color grab button sigslots
    connect(m_colorGrabButton,
            &QPushButton::pressed,
            this,
            &SidePanelWidget::startColorGrab);
    // color wheel sigslots
    connect(m_colorWheel,
            &color_widgets::ColorWheel::mouseReleaseOnColor,
            this,
            &SidePanelWidget::colorChanged);
    connect(m_colorWheel,
            &color_widgets::ColorWheel::colorChanged,
            this,
            &SidePanelWidget::updateColorNoWheel);
}

void SidePanelWidget::updateColor(const QColor& c)
{
    m_color = c;
    updateColorNoWheel(c);
    m_colorWheel->setColor(c);
}

void SidePanelWidget::updateColorNoWheel(const QColor& c)
{
    m_colorLabel->setStyleSheet(
      QStringLiteral("QLabel { background-color : %1; }").arg(c.name()));
    m_colorHex->setText(c.name(QColor::HexRgb));
}

void SidePanelWidget::updateThickness(const int& t)
{
    m_thickness = qBound(0, t, 100);
    m_thicknessSlider->setValue(m_thickness);
}

<<<<<<< HEAD
void SidePanelWidget::updateCurrentThickness(int value)
{
    emit thicknessChanged(value);
}

void SidePanelWidget::startColorGrab()
=======
void SidePanelWidget::updateColorNoWheel(const QColor& c)
{
    m_color = c;
    m_colorLabel->setStyleSheet(
      QStringLiteral("QLabel { background-color : %1; }").arg(c.name()));
}

void SidePanelWidget::colorGrabberActivated()
>>>>>>> c3dd1ce5
{
    m_revertColor = m_color;
    m_colorGrabber = new ColorGrabWidget(m_pixmap);
    connect(m_colorGrabber,
            &ColorGrabWidget::colorUpdated,
            this,
            &SidePanelWidget::onColorUpdated);
    connect(m_colorGrabber,
            &ColorGrabWidget::colorGrabbed,
            this,
            &SidePanelWidget::onColorGrabFinished);
    connect(m_colorGrabber,
            &ColorGrabWidget::grabAborted,
            this,
            &SidePanelWidget::onColorGrabAborted);

    emit togglePanel();
    m_colorGrabber->startGrabbing();
}

void SidePanelWidget::onColorGrabFinished()
{
    finalizeGrab();
    m_color = m_colorGrabber->color();
    emit colorChanged(m_color);
}

void SidePanelWidget::onColorGrabAborted()
{
    finalizeGrab();
    // Restore color that was selected before we started grabbing
    updateColor(m_revertColor);
}

void SidePanelWidget::onColorUpdated(const QColor& color)
{
    updateColorNoWheel(color);
}

void SidePanelWidget::finalizeGrab()
{
    emit togglePanel();
}

bool SidePanelWidget::eventFilter(QObject* obj, QEvent* event)
{
    if (event->type() == QEvent::ShortcutOverride) {
        // Override Escape shortcut from CaptureWidget
        auto* e = static_cast<QKeyEvent*>(event);
        if (e->key() == Qt::Key_Escape && m_colorHex->hasFocus()) {
            m_colorHex->clearFocus();
            e->accept();
            return true;
        }
    } else if (event->type() == QEvent::MouseButtonPress) {
        // Clicks outside of the Color Hex editor
        m_colorHex->clearFocus();
    }
    return QWidget::eventFilter(obj, event);
}

void SidePanelWidget::hideEvent(QHideEvent* event)
{
    QWidget::hideEvent(event);
    m_colorHex->clearFocus();
}<|MERGE_RESOLUTION|>--- conflicted
+++ resolved
@@ -109,23 +109,7 @@
     m_thicknessSlider->setValue(m_thickness);
 }
 
-<<<<<<< HEAD
-void SidePanelWidget::updateCurrentThickness(int value)
-{
-    emit thicknessChanged(value);
-}
-
 void SidePanelWidget::startColorGrab()
-=======
-void SidePanelWidget::updateColorNoWheel(const QColor& c)
-{
-    m_color = c;
-    m_colorLabel->setStyleSheet(
-      QStringLiteral("QLabel { background-color : %1; }").arg(c.name()));
-}
-
-void SidePanelWidget::colorGrabberActivated()
->>>>>>> c3dd1ce5
 {
     m_revertColor = m_color;
     m_colorGrabber = new ColorGrabWidget(m_pixmap);
