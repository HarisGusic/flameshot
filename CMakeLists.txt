cmake_minimum_required(VERSION 3.13)
# cmake_policy(SET CMP0076 OLD)

# This can be read from ${PROJECT_NAME} after project() is called
project(
  flameshot
<<<<<<< HEAD
  VERSION 0.8.3.1
=======
  VERSION 0.8.3.2
>>>>>>> 90f0aeb0
  LANGUAGES CXX)
set(PROJECT_NAME_CAPITALIZED "Flameshot")

# Configuration options
set(DEFAULT_RUN_IN_PLACE FALSE)
if(WIN32)
	set(DEFAULT_RUN_IN_PLACE TRUE)
    # For Windows RC file.
    add_definitions(-DFLAMESHOT_VERSION_MAJOR=${CMAKE_PROJECT_VERSION_MAJOR})
    add_definitions(-DFLAMESHOT_VERSION_MINOR=${CMAKE_PROJECT_VERSION_MINOR})
    add_definitions(-DFLAMESHOT_VERSION_BUGFIX=${CMAKE_PROJECT_VERSION_PATCH})
    add_definitions(-DFLAMESHOT_VERSION_BUILD=1)
    add_definitions(-DFLAMESHOT_VERSION_STRING="${PROJECT_VERSION}")
endif()
set(RUN_IN_PLACE ${DEFAULT_RUN_IN_PLACE} CACHE BOOL
	"Run directly in source directory structure")


option(GENERATE_TS "Regenerate translation source files" OFF)

include(cmake/StandardProjectSettings.cmake)

add_library(project_options INTERFACE)
target_compile_features(project_options INTERFACE cxx_std_17)

add_library(project_warnings INTERFACE)

# enable cache system
include(cmake/Cache.cmake)

# standard compiler warnings
include(cmake/CompilerWarnings.cmake)
# set_project_warnings(project_warnings)

# sanitizer options if supported by compiler
include(cmake/Sanitizers.cmake)
enable_sanitizers(project_options)

# allow for static analysis options include(cmake/StaticAnalyzers.cmake)

add_subdirectory(src)

# CPack
set(CPACK_PACKAGE_VENDOR "flameshot-org")
set(CPACK_PACKAGE_DESCRIPTION_SUMMARY "Powerful yet simple to use screenshot software.")
set(CPACK_PACKAGE_VERSION ${PROJECT_VERSION})
set(CPACK_PACKAGE_HOMEPAGE_URL "https://flameshot.org")
set(CPACK_PACKAGE_CONTACT "flameshot-org developers <info@flameshot.org>")
set(CPACK_PACKAGE_ICON "${CMAKE_SOURCE_DIR}/data/img/app/flameshot.svg") # TODO: Can any generator make use of this?
set(CPACK_PACKAGE_DESCRIPTION_FILE "${CMAKE_SOURCE_DIR}/README.md") # TODO: Where is this used? Do we need a better source?

if(WIN32)
	# Include all dynamically linked runtime libaries such as MSVCRxxx.dll
  include(InstallRequiredSystemLibraries)

	if(RUN_IN_PLACE)
    if(CMAKE_SIZEOF_VOID_P EQUAL 8)
      set(CPACK_PACKAGE_FILE_NAME "${PROJECT_NAME}-${PROJECT_VERSION}-win64")
    else()
      set(CPACK_PACKAGE_FILE_NAME "${PROJECT_NAME}-${PROJECT_VERSION}-win32")
    endif()

    set(CPACK_GENERATOR ZIP)

  else()
    set(CPACK_GENERATOR WIX ZIP)
    set(CPACK_PACKAGE_NAME "${PROJECT_NAME_CAPITALIZED}")
    set(CPACK_PACKAGE_INSTALL_DIRECTORY "${PROJECT_NAME_CAPITALIZED}")
    set(CPACK_PACKAGE_EXECUTABLES ${PROJECT_NAME} "${PROJECT_NAME_CAPITALIZED}")
    set(CPACK_CREATE_DESKTOP_LINKS ${PROJECT_NAME})

		# WIX (Windows .msi installer)
    # 48x48 pixels
    set(CPACK_WIX_PRODUCT_ICON "${CMAKE_SOURCE_DIR}/data/img/app/flameshot.ico")
    # Supported languages can be found at 
    # http://wixtoolset.org/documentation/manual/v3/wixui/wixui_localization.html
    #set(CPACK_WIX_CULTURES "ar-SA,bg-BG,ca-ES,hr-HR,cs-CZ,da-DK,nl-NL,en-US,et-EE,fi-FI,fr-FR,de-DE")
    set(CPACK_WIX_UI_BANNER "${CMAKE_SOURCE_DIR}/data/win-installer/Bitmaps/CPACK_WIX_UI_BANNER.BMP")
    set(CPACK_WIX_UI_DIALOG "${CMAKE_SOURCE_DIR}/data/win-installer/Bitmaps/CPACK_WIX_UI_DIALOG.BMP")
    set(CPACK_WIX_PROPERTY_ARPHELPLINK "${CPACK_PACKAGE_HOMEPAGE_URL}")
		set(CPACK_WIX_PROPERTY_ARPURLINFOABOUT "${CPACK_PACKAGE_HOMEPAGE_URL}")
		set(CPACK_WIX_ROOT_FEATURE_DESCRIPTION "${CPACK_PACKAGE_DESCRIPTION_SUMMARY}")
		set(CPACK_WIX_LIGHT_EXTRA_FLAGS "-dcl:high") # set high compression

    
    set(CPACK_RESOURCE_FILE_LICENSE "${CMAKE_SOURCE_DIR}/data/win-installer/LICENSE/GPL-3.0.txt")
    set(CPACK_RESOURCE_FILE_README "${CMAKE_SOURCE_DIR}/README.md")

    # The correct way would be to include both x32 and x64 into one installer
    # and install the appropriate one.
    # CMake does not support that, so there are two separate GUID's
    if(CMAKE_SIZEOF_VOID_P EQUAL 8)
      set(CPACK_WIX_UPGRADE_GUID "26D8062A-66D9-48D9-8924-42090FB9B3F9")
    else()
      set(CPACK_WIX_UPGRADE_GUID "2C53E1B9-51D9-4429-AAE4-B02221959AA5")
    endif()
  endif()
elseif(APPLE)
  set(CPACK_INCLUDE_TOPLEVEL_DIRECTORY 0)
  set(CPACK_PACKAGE_FILE_NAME "${PROJECT_NAME}-${PROJECT_VERSION}-osx")
  set(CPACK_GENERATOR ZIP)
else()
  set(CPACK_PACKAGE_FILE_NAME "${PROJECT_NAME}-${PROJECT_VERSION}-linux")
  set(CPACK_GENERATOR TGZ)
  set(CPACK_SOURCE_GENERATOR TGZ)
endif()

include(CPack)<|MERGE_RESOLUTION|>--- conflicted
+++ resolved
@@ -4,11 +4,7 @@
 # This can be read from ${PROJECT_NAME} after project() is called
 project(
   flameshot
-<<<<<<< HEAD
-  VERSION 0.8.3.1
-=======
   VERSION 0.8.3.2
->>>>>>> 90f0aeb0
   LANGUAGES CXX)
 set(PROJECT_NAME_CAPITALIZED "Flameshot")
 
