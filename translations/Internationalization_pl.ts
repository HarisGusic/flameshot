<?xml version="1.0" encoding="utf-8"?>
<!DOCTYPE TS>
<TS version="2.1" language="pl_PL">
<context>
    <name>AppLauncher</name>
    <message>
        <location filename="../src/tools/launcher/applaunchertool.cpp" line="34"/>
        <source>App Launcher</source>
        <translation>Uruchamianie aplikacji</translation>
    </message>
    <message>
        <location filename="../src/tools/launcher/applaunchertool.cpp" line="42"/>
        <source>Choose an app to open the capture</source>
        <translation>Wybierz aplikację do otwierania zrzutu</translation>
    </message>
</context>
<context>
    <name>AppLauncherWidget</name>
    <message>
        <location filename="../src/tools/launcher/applauncherwidget.cpp" line="56"/>
        <source>Open With</source>
        <translation>Otwórz w</translation>
    </message>
    <message>
        <location filename="../src/tools/launcher/applauncherwidget.cpp" line="71"/>
        <source>Launch in terminal</source>
        <translation>Otwórz w terminalu</translation>
    </message>
    <message>
        <location filename="../src/tools/launcher/applauncherwidget.cpp" line="72"/>
        <source>Keep open after selection</source>
        <translation>Pozostaw otwarte po zaznaczeniu</translation>
    </message>
    <message>
        <location filename="../src/tools/launcher/applauncherwidget.cpp" line="99"/>
        <location filename="../src/tools/launcher/applauncherwidget.cpp" line="111"/>
        <source>Error</source>
        <translation>Błąd</translation>
    </message>
    <message>
        <location filename="../src/tools/launcher/applauncherwidget.cpp" line="99"/>
        <source>Unable to write in</source>
        <translation>Nie można zapisać</translation>
    </message>
    <message>
        <location filename="../src/tools/launcher/applauncherwidget.cpp" line="112"/>
        <source>Unable to launch in terminal.</source>
        <translation>Nie można uruchomić w terminalu.</translation>
    </message>
</context>
<context>
    <name>ArrowTool</name>
    <message>
        <location filename="../src/tools/arrow/arrowtool.cpp" line="82"/>
        <source>Arrow</source>
        <translation>Strzałka</translation>
    </message>
    <message>
        <location filename="../src/tools/arrow/arrowtool.cpp" line="90"/>
        <source>Set the Arrow as the paint tool</source>
        <translation>Rysowanie strzałek</translation>
    </message>
</context>
<context>
    <name>BlurTool</name>
    <message>
        <location filename="../src/tools/blur/blurtool.cpp" line="34"/>
        <source>Blur</source>
        <translation>Rozmycie</translation>
    </message>
    <message>
        <location filename="../src/tools/blur/blurtool.cpp" line="42"/>
        <source>Set Blur as the paint tool</source>
        <translation>Rozmywanie obszarów</translation>
    </message>
</context>
<context>
    <name>CaptureLauncher</name>
    <message>
        <location filename="../src/widgets/capturelauncher.cpp" line="59"/>
        <source>&lt;b&gt;Capture Mode&lt;/b&gt;</source>
        <translation type="unfinished"></translation>
    </message>
    <message>
        <location filename="../src/widgets/capturelauncher.cpp" line="64"/>
        <source>Rectangular Region</source>
        <translation type="unfinished"></translation>
    </message>
    <message>
        <location filename="../src/widgets/capturelauncher.cpp" line="65"/>
        <source>Full Screen (All Monitors)</source>
        <translation type="unfinished"></translation>
    </message>
    <message>
        <location filename="../src/widgets/capturelauncher.cpp" line="72"/>
        <source>No Delay</source>
        <translation type="unfinished"></translation>
    </message>
    <message>
        <location filename="../src/widgets/capturelauncher.cpp" line="79"/>
        <source> second</source>
        <translation type="unfinished"></translation>
    </message>
    <message>
        <location filename="../src/widgets/capturelauncher.cpp" line="79"/>
        <source> seconds</source>
        <translation type="unfinished"></translation>
    </message>
    <message>
        <location filename="../src/widgets/capturelauncher.cpp" line="83"/>
        <source>Take new screenshot</source>
        <translation type="unfinished"></translation>
    </message>
    <message>
        <location filename="../src/widgets/capturelauncher.cpp" line="90"/>
        <source>Area:</source>
        <translation type="unfinished"></translation>
    </message>
    <message>
        <location filename="../src/widgets/capturelauncher.cpp" line="91"/>
        <source>Delay:</source>
        <translation type="unfinished"></translation>
    </message>
</context>
<context>
    <name>CaptureWidget</name>
    <message>
        <location filename="../src/widgets/capture/capturewidget.cpp" line="83"/>
        <source>Unable to capture screen</source>
        <translation>Nie można przechwycić ekranu</translation>
    </message>
    <message>
        <location filename="../src/widgets/capture/capturewidget.cpp" line="233"/>
        <source>Select an area with the mouse, or press Esc to exit.
Press Enter to capture the screen.
Press Right Click to show the color picker.
Use the Mouse Wheel to change the thickness of your tool.
Press Space to open the side panel.</source>
        <translation>Wybierz obszar za pomocą myszy lub wciśnij Esc aby wyjść.
Wciśnij Enter, aby wykonać zrzut ekranu.
Prawy klik, aby pokazać próbnik kolorów.
Spacja, aby pokazać panel boczny.</translation>
    </message>
</context>
<context>
    <name>CircleTool</name>
    <message>
        <location filename="../src/tools/circle/circletool.cpp" line="34"/>
        <source>Circle</source>
        <translation>Okręgi</translation>
    </message>
    <message>
        <location filename="../src/tools/circle/circletool.cpp" line="42"/>
        <source>Set the Circle as the paint tool</source>
        <translation>Rysowanie okręgów i elips</translation>
    </message>
</context>
<context>
    <name>ConfigWindow</name>
    <message>
        <location filename="../src/config/configwindow.cpp" line="41"/>
        <source>Configuration</source>
        <translation>Konfiguracja</translation>
    </message>
    <message>
        <location filename="../src/config/configwindow.cpp" line="63"/>
        <source>Interface</source>
        <translation>Interfejs</translation>
    </message>
    <message>
        <location filename="../src/config/configwindow.cpp" line="68"/>
        <source>Filename Editor</source>
        <translation>Edytor nazw plików</translation>
    </message>
    <message>
        <location filename="../src/config/configwindow.cpp" line="73"/>
        <source>Path Default</source>
        <translation type="unfinished"></translation>
    </message>
    <message>
        <location filename="../src/config/configwindow.cpp" line="78"/>
        <source>General</source>
        <translation>Ogólne</translation>
    </message>
</context>
<context>
    <name>Controller</name>
    <message>
        <location filename="../src/core/controller.cpp" line="182"/>
        <source>&amp;Take Screenshot</source>
        <translation>&amp;Zrzut ekranu</translation>
    </message>
    <message>
        <location filename="../src/core/controller.cpp" line="187"/>
        <source>&amp;Open Launcher</source>
        <translation type="unfinished"></translation>
    </message>
    <message>
        <location filename="../src/core/controller.cpp" line="191"/>
        <source>&amp;Configuration</source>
        <translation>&amp;Konfiguracja</translation>
    </message>
    <message>
        <location filename="../src/core/controller.cpp" line="194"/>
        <source>&amp;Information</source>
        <translation>&amp;Informacje</translation>
    </message>
    <message>
        <location filename="../src/core/controller.cpp" line="197"/>
        <source>&amp;Quit</source>
        <translation>&amp;Wyjdź</translation>
    </message>
    <message>
        <location filename="../src/core/controller.cpp" line="202"/>
        <source>&amp;Latest Uploads</source>
        <translation type="unfinished"></translation>
    </message>
</context>
<context>
    <name>CopyTool</name>
    <message>
        <location filename="../src/tools/copy/copytool.cpp" line="35"/>
        <source>Copy</source>
        <translation>Kopiuj</translation>
    </message>
    <message>
        <location filename="../src/tools/copy/copytool.cpp" line="43"/>
        <source>Copy the selection into the clipboard</source>
        <translation type="unfinished"></translation>
    </message>
</context>
<context>
    <name>DBusUtils</name>
    <message>
        <location filename="../src/utils/dbusutils.cpp" line="43"/>
        <source>Unable to connect via DBus</source>
        <translation>Nie można się połączyć za pomocą DBus</translation>
    </message>
</context>
<context>
    <name>ExitTool</name>
    <message>
        <location filename="../src/tools/exit/exittool.cpp" line="34"/>
        <source>Exit</source>
        <translation>Wyjdź</translation>
    </message>
    <message>
        <location filename="../src/tools/exit/exittool.cpp" line="42"/>
        <source>Leave the capture screen</source>
        <translation>Opuść ekran przechwytywania</translation>
    </message>
</context>
<context>
    <name>FileNameEditor</name>
    <message>
        <location filename="../src/config/filenameeditor.cpp" line="35"/>
        <source>Edit the name of your captures:</source>
        <translation>Edycja wzorca nazwy plików:</translation>
    </message>
    <message>
        <location filename="../src/config/filenameeditor.cpp" line="39"/>
        <source>Edit:</source>
        <translation>Edytuj:</translation>
    </message>
    <message>
        <location filename="../src/config/filenameeditor.cpp" line="41"/>
        <source>Preview:</source>
        <translation>Podgląd:</translation>
    </message>
    <message>
        <location filename="../src/config/filenameeditor.cpp" line="78"/>
        <source>Save</source>
        <translation>Zapisz</translation>
    </message>
    <message>
        <location filename="../src/config/filenameeditor.cpp" line="80"/>
        <source>Saves the pattern</source>
        <translation>Zapisuje wzorzec</translation>
    </message>
    <message>
        <location filename="../src/config/filenameeditor.cpp" line="82"/>
        <source>Reset</source>
        <translation>Reset</translation>
    </message>
    <message>
        <location filename="../src/config/filenameeditor.cpp" line="85"/>
        <source>Restores the saved pattern</source>
        <translation>Resetuje wzorzec</translation>
    </message>
    <message>
        <location filename="../src/config/filenameeditor.cpp" line="87"/>
        <source>Clear</source>
        <translation>Wyczyść</translation>
    </message>
    <message>
        <location filename="../src/config/filenameeditor.cpp" line="91"/>
        <source>Deletes the name</source>
        <translation>Czyści wzorzec</translation>
    </message>
</context>
<context>
    <name>FilePathConfiguration</name>
    <message>
        <location filename="../src/config/filepathconfiguration.cpp" line="24"/>
        <source>Screenshot path default:</source>
        <translation type="unfinished"></translation>
    </message>
    <message>
        <location filename="../src/config/filepathconfiguration.cpp" line="39"/>
        <source>Use fixed path for screenshots to save</source>
        <translation type="unfinished"></translation>
    </message>
    <message>
        <location filename="../src/config/filepathconfiguration.cpp" line="45"/>
        <source>Browse</source>
        <translation type="unfinished"></translation>
    </message>
    <message>
        <location filename="../src/config/filepathconfiguration.cpp" line="48"/>
        <source>Clear</source>
        <translation type="unfinished">Wyczyść</translation>
    </message>
    <message>
        <location filename="../src/config/filepathconfiguration.cpp" line="62"/>
        <source>Select default path for Screenshots</source>
        <translation type="unfinished"></translation>
    </message>
</context>
<context>
    <name>GeneneralConf</name>
    <message>
        <location filename="../src/config/geneneralconf.cpp" line="91"/>
        <location filename="../src/config/geneneralconf.cpp" line="197"/>
        <source>Import</source>
        <translation>Import</translation>
    </message>
    <message>
        <location filename="../src/config/geneneralconf.cpp" line="98"/>
        <location filename="../src/config/geneneralconf.cpp" line="106"/>
        <location filename="../src/config/geneneralconf.cpp" line="128"/>
        <source>Error</source>
        <translation>Błąd</translation>
    </message>
    <message>
        <location filename="../src/config/geneneralconf.cpp" line="98"/>
        <source>Unable to read file.</source>
        <translation>Nie można odczytać pliku.</translation>
    </message>
    <message>
        <location filename="../src/config/geneneralconf.cpp" line="106"/>
        <location filename="../src/config/geneneralconf.cpp" line="128"/>
        <source>Unable to write file.</source>
        <translation>Nie można zapisać pliku.</translation>
    </message>
    <message>
        <location filename="../src/config/geneneralconf.cpp" line="114"/>
        <source>Save File</source>
        <translation>Zapisz plik</translation>
    </message>
    <message>
        <location filename="../src/config/geneneralconf.cpp" line="135"/>
        <source>Confirm Reset</source>
        <translation>Potwierdź Reset</translation>
    </message>
    <message>
        <location filename="../src/config/geneneralconf.cpp" line="136"/>
        <source>Are you sure you want to reset the configuration?</source>
        <translation>Czy na pewno chcesz zresetować konfigurację?</translation>
    </message>
    <message>
        <location filename="../src/config/geneneralconf.cpp" line="145"/>
        <source>Show help message</source>
        <translation>Pokaż podpowiedzi</translation>
    </message>
    <message>
        <location filename="../src/config/geneneralconf.cpp" line="149"/>
        <source>Show the help message at the beginning in the capture mode.</source>
        <translation>Pokaż podpowiedzi na początku trybu przechwytywania.</translation>
    </message>
    <message>
        <location filename="../src/config/geneneralconf.cpp" line="159"/>
        <location filename="../src/config/geneneralconf.cpp" line="163"/>
        <source>Show desktop notifications</source>
        <translation>Pokaż powiadomienia ekranowe</translation>
    </message>
    <message>
        <location filename="../src/config/geneneralconf.cpp" line="172"/>
        <source>Show tray icon</source>
        <translation>Pokaż ikonę w trayu</translation>
    </message>
    <message>
        <location filename="../src/config/geneneralconf.cpp" line="176"/>
        <source>Show the systemtray icon</source>
        <translation>Pokaż ikonę w zasobniku systemowym</translation>
    </message>
    <message>
        <location filename="../src/config/geneneralconf.cpp" line="187"/>
        <source>Configuration File</source>
        <translation>Plik konfiguracyjny</translation>
    </message>
    <message>
        <location filename="../src/config/geneneralconf.cpp" line="192"/>
        <source>Export</source>
        <translation>Export</translation>
    </message>
    <message>
        <location filename="../src/config/geneneralconf.cpp" line="202"/>
        <source>Reset</source>
        <translation>Reset</translation>
    </message>
    <message>
        <location filename="../src/config/geneneralconf.cpp" line="209"/>
        <source>Launch at startup</source>
        <translation>Uruchom podczas startu</translation>
    </message>
    <message>
        <location filename="../src/config/geneneralconf.cpp" line="213"/>
        <location filename="../src/config/geneneralconf.cpp" line="225"/>
        <source>Launch Flameshot</source>
        <translation>Uruchom Flameshot</translation>
    </message>
    <message>
        <location filename="../src/config/geneneralconf.cpp" line="221"/>
        <source>Show welcome message on launch</source>
        <translation type="unfinished"></translation>
    </message>
    <message>
        <location filename="../src/config/geneneralconf.cpp" line="234"/>
        <source>Close application after capture</source>
        <translation type="unfinished"></translation>
    </message>
    <message>
        <location filename="../src/config/geneneralconf.cpp" line="238"/>
        <source>Close after taking a screenshot</source>
        <translation type="unfinished"></translation>
    </message>
    <message>
        <location filename="../src/config/geneneralconf.cpp" line="247"/>
        <source>Copy URL after upload</source>
        <translation type="unfinished"></translation>
    </message>
    <message>
        <location filename="../src/config/geneneralconf.cpp" line="250"/>
        <source>Copy URL and close window after upload</source>
        <translation type="unfinished"></translation>
    </message>
</context>
<context>
    <name>HistoryWidget</name>
    <message>
        <location filename="../src/widgets/historywidget.cpp" line="27"/>
        <source>Latest Uploads</source>
        <translation type="unfinished"></translation>
    </message>
    <message>
        <location filename="../src/widgets/historywidget.cpp" line="64"/>
        <source>Screenshots history is empty</source>
        <translation type="unfinished"></translation>
    </message>
    <message>
        <location filename="../src/widgets/historywidget.cpp" line="110"/>
        <source>Copy URL</source>
        <translation type="unfinished">Kopiuj URL</translation>
    </message>
    <message>
        <location filename="../src/widgets/historywidget.cpp" line="114"/>
        <source>URL copied to clipboard.</source>
        <translation type="unfinished">URL skopiowany do schowka.</translation>
    </message>
    <message>
        <location filename="../src/widgets/historywidget.cpp" line="120"/>
        <source>Open in browser</source>
        <translation type="unfinished"></translation>
    </message>
</context>
<context>
    <name>ImgS3Uploader</name>
    <message>
        <location filename="../src/tools/imgs3/imgs3uploader.cpp" line="53"/>
        <source>Uploading Image</source>
        <translation type="unfinished">Wysyłanie obrazka</translation>
    </message>
    <message>
        <location filename="../src/tools/imgs3/imgs3uploader.cpp" line="53"/>
        <source>Upload image to S3</source>
        <translation type="unfinished"></translation>
    </message>
    <message>
        <location filename="../src/tools/imgs3/imgs3uploader.cpp" line="59"/>
        <source>Delete image from S3</source>
        <translation type="unfinished"></translation>
    </message>
    <message>
        <location filename="../src/tools/imgs3/imgs3uploader.cpp" line="258"/>
        <source>S3 Creds URL is not found in your configuration file</source>
        <translation type="unfinished"></translation>
    </message>
    <message>
        <location filename="../src/tools/imgs3/imgs3uploader.cpp" line="347"/>
        <source>Copy URL</source>
        <translation type="unfinished">Kopiuj URL</translation>
    </message>
    <message>
        <location filename="../src/tools/imgs3/imgs3uploader.cpp" line="348"/>
        <source>Open URL</source>
        <translation type="unfinished">Otwórz URL</translation>
    </message>
    <message>
        <location filename="../src/tools/imgs3/imgs3uploader.cpp" line="349"/>
        <source>Delete image</source>
        <translation type="unfinished">Usuń obrazek</translation>
    </message>
    <message>
        <location filename="../src/tools/imgs3/imgs3uploader.cpp" line="350"/>
        <source>Image to Clipboard.</source>
        <translation type="unfinished">Obrazek do schowka.</translation>
    </message>
    <message>
        <location filename="../src/tools/imgs3/imgs3uploader.cpp" line="369"/>
        <source>Unable to open the URL.</source>
        <translation type="unfinished">Nie można otworzyć adresu URL.</translation>
    </message>
    <message>
        <location filename="../src/tools/imgs3/imgs3uploader.cpp" line="205"/>
        <location filename="../src/tools/imgs3/imgs3uploader.cpp" line="375"/>
        <source>URL copied to clipboard.</source>
        <translation type="unfinished">URL skopiowany do schowka.</translation>
    </message>
    <message>
        <location filename="../src/tools/imgs3/imgs3uploader.cpp" line="59"/>
        <location filename="../src/tools/imgs3/imgs3uploader.cpp" line="388"/>
        <source>Deleting image...</source>
        <translation type="unfinished"></translation>
    </message>
    <message>
        <location filename="../src/tools/imgs3/imgs3uploader.cpp" line="380"/>
        <source>Screenshot copied to clipboard.</source>
        <translation type="unfinished">Zrzut ekranu skopiowany do schowka.</translation>
    </message>
</context>
<context>
    <name>ImgS3UploaderTool</name>
    <message>
        <location filename="../src/tools/imgs3/imgs3uploadertool.cpp" line="38"/>
        <source>Image Uploader</source>
        <translation type="unfinished">Uploader obrazów</translation>
    </message>
    <message>
        <location filename="../src/tools/imgs3/imgs3uploadertool.cpp" line="46"/>
        <source>Upload the selection to S3 bucket</source>
        <translation type="unfinished"></translation>
    </message>
</context>
<context>
    <name>ImgurUploader</name>
    <message>
        <location filename="../src/tools/imgur/imguruploader.cpp" line="47"/>
        <source>Upload to Imgur</source>
        <translation>Wyślij do Imgur</translation>
    </message>
    <message>
        <location filename="../src/tools/imgur/imguruploader.cpp" line="54"/>
        <source>Uploading Image</source>
        <translation>Wysyłanie obrazka</translation>
    </message>
    <message>
        <location filename="../src/tools/imgur/imguruploader.cpp" line="140"/>
        <source>Copy URL</source>
        <translation>Kopiuj URL</translation>
    </message>
    <message>
        <location filename="../src/tools/imgur/imguruploader.cpp" line="141"/>
        <source>Open URL</source>
        <translation>Otwórz URL</translation>
    </message>
    <message>
        <location filename="../src/tools/imgur/imguruploader.cpp" line="142"/>
        <source>Delete image</source>
        <translation>Usuń obrazek</translation>
    </message>
    <message>
        <location filename="../src/tools/imgur/imguruploader.cpp" line="143"/>
        <source>Image to Clipboard.</source>
        <translation>Obrazek do schowka.</translation>
    </message>
    <message>
        <location filename="../src/tools/imgur/imguruploader.cpp" line="162"/>
        <location filename="../src/tools/imgur/imguruploader.cpp" line="175"/>
        <source>Unable to open the URL.</source>
        <translation>Nie można otworzyć adresu URL.</translation>
    </message>
    <message>
        <location filename="../src/tools/imgur/imguruploader.cpp" line="168"/>
        <source>URL copied to clipboard.</source>
        <translation>URL skopiowany do schowka.</translation>
    </message>
    <message>
        <location filename="../src/tools/imgur/imguruploader.cpp" line="181"/>
        <source>Screenshot copied to clipboard.</source>
        <translation>Zrzut ekranu skopiowany do schowka.</translation>
    </message>
</context>
<context>
    <name>ImgurUploaderTool</name>
    <message>
        <location filename="../src/tools/imgur/imguruploadertool.cpp" line="35"/>
        <source>Image Uploader</source>
        <translation>Uploader obrazów</translation>
    </message>
    <message>
        <location filename="../src/tools/imgur/imguruploadertool.cpp" line="43"/>
        <source>Upload the selection to Imgur</source>
        <translation>Wyślij zaznaczenie do Imgur</translation>
    </message>
</context>
<context>
    <name>InfoWindow</name>
    <message>
        <location filename="../src/widgets/infowindow.cpp" line="38"/>
        <source>About</source>
        <translation>O programie</translation>
    </message>
    <message>
        <location filename="../src/widgets/infowindow.cpp" line="62"/>
        <source>SPACEBAR</source>
        <translation type="unfinished"></translation>
    </message>
    <message>
        <location filename="../src/widgets/infowindow.cpp" line="63"/>
        <source>Right Click</source>
        <translation>Prawy klik</translation>
    </message>
    <message>
        <location filename="../src/widgets/infowindow.cpp" line="64"/>
        <source>Mouse Wheel</source>
        <translation>Kółko myszy</translation>
    </message>
    <message>
        <location filename="../src/widgets/infowindow.cpp" line="70"/>
        <source>Move selection 1px</source>
        <translation>Przesuń zaznaczenie o 1px</translation>
    </message>
    <message>
        <location filename="../src/widgets/infowindow.cpp" line="71"/>
        <source>Resize selection 1px</source>
        <translation>Zmień rozmiar zaznaczenia o 1px</translation>
    </message>
    <message>
        <location filename="../src/widgets/infowindow.cpp" line="72"/>
        <source>Quit capture</source>
        <translation>Zakończ przechwytywanie</translation>
    </message>
    <message>
        <location filename="../src/widgets/infowindow.cpp" line="73"/>
        <source>Copy to clipboard</source>
        <translation>Kopiuj do schowka</translation>
    </message>
    <message>
        <location filename="../src/widgets/infowindow.cpp" line="74"/>
        <source>Save selection as a file</source>
        <translation>Zapisz zaznaczenie jako plik</translation>
    </message>
    <message>
        <location filename="../src/widgets/infowindow.cpp" line="75"/>
        <source>Undo the last modification</source>
        <translation>Cofnij ostatnią modyfikację</translation>
    </message>
    <message>
        <location filename="../src/widgets/infowindow.cpp" line="76"/>
        <source>Toggle visibility of sidebar with options of the selected tool</source>
        <translation type="unfinished"></translation>
    </message>
    <message>
        <location filename="../src/widgets/infowindow.cpp" line="77"/>
        <source>Show color picker</source>
        <translation>Pokaż próbnik kolorów</translation>
    </message>
    <message>
        <location filename="../src/widgets/infowindow.cpp" line="78"/>
        <source>Change the tool&apos;s thickness</source>
        <translation>Zmień grubość narzędzia</translation>
    </message>
    <message>
        <location filename="../src/widgets/infowindow.cpp" line="79"/>
        <source>Capture screen</source>
        <translation type="unfinished"></translation>
    </message>
    <message>
        <location filename="../src/widgets/infowindow.cpp" line="80"/>
        <source>Screenshot history</source>
        <translation type="unfinished"></translation>
    </message>
    <message>
        <location filename="../src/widgets/infowindow.cpp" line="85"/>
        <source>Available shortcuts in the screen capture mode.</source>
        <translation>Dostępne skróty w trybie przechwytywania obrazu.</translation>
    </message>
    <message>
        <location filename="../src/widgets/infowindow.cpp" line="96"/>
        <source>Key</source>
        <translation>Klawisz</translation>
    </message>
    <message>
        <location filename="../src/widgets/infowindow.cpp" line="96"/>
        <source>Description</source>
        <translation>Działanie</translation>
    </message>
    <message>
        <location filename="../src/widgets/infowindow.cpp" line="127"/>
        <source>&lt;u&gt;&lt;b&gt;License&lt;/b&gt;&lt;/u&gt;</source>
        <translation>&lt;u&gt;&lt;b&gt;Licencja&lt;/b&gt;&lt;/u&gt;</translation>
    </message>
    <message>
        <location filename="../src/widgets/infowindow.cpp" line="135"/>
        <source>&lt;u&gt;&lt;b&gt;Version&lt;/b&gt;&lt;/u&gt;</source>
        <translation>&lt;u&gt;&lt;b&gt;Wersja&lt;/b&gt;&lt;/u&gt;</translation>
    </message>
    <message>
        <location filename="../src/widgets/infowindow.cpp" line="145"/>
        <source>&lt;u&gt;&lt;b&gt;Shortcuts&lt;/b&gt;&lt;/u&gt;</source>
        <translation>&lt;u&gt;&lt;b&gt;Skróty klawiszowe&lt;/b&gt;&lt;/u&gt;</translation>
    </message>
</context>
<context>
    <name>LineTool</name>
    <message>
        <location filename="../src/tools/line/linetool.cpp" line="37"/>
        <source>Line</source>
        <translation>Linia</translation>
    </message>
    <message>
        <location filename="../src/tools/line/linetool.cpp" line="45"/>
        <source>Set the Line as the paint tool</source>
        <translation>Ustawia linię jako narzędzie do rysowania</translation>
    </message>
</context>
<context>
    <name>MarkerTool</name>
    <message>
        <location filename="../src/tools/marker/markertool.cpp" line="37"/>
        <source>Marker</source>
        <translation>Marker</translation>
    </message>
    <message>
        <location filename="../src/tools/marker/markertool.cpp" line="45"/>
        <source>Set the Marker as the paint tool</source>
        <translation>Ustawia Marker jako narzędzie rysowania</translation>
    </message>
</context>
<context>
    <name>MoveTool</name>
    <message>
        <location filename="../src/tools/move/movetool.cpp" line="34"/>
        <source>Move</source>
        <translation>Przesuwanie</translation>
    </message>
    <message>
        <location filename="../src/tools/move/movetool.cpp" line="42"/>
        <source>Move the selection area</source>
        <translation>Przesuwa zaznaczenie</translation>
    </message>
</context>
<context>
    <name>PencilTool</name>
    <message>
        <location filename="../src/tools/pencil/penciltool.cpp" line="30"/>
        <source>Pencil</source>
        <translation>Ołówek</translation>
    </message>
    <message>
        <location filename="../src/tools/pencil/penciltool.cpp" line="38"/>
        <source>Set the Pencil as the paint tool</source>
        <translation>Ustawia ołówek jako narzędzie do rysowania</translation>
    </message>
</context>
<context>
    <name>PinTool</name>
    <message>
        <location filename="../src/tools/pin/pintool.cpp" line="34"/>
        <source>Pin Tool</source>
        <translation>Narzędzie przypinania</translation>
    </message>
    <message>
        <location filename="../src/tools/pin/pintool.cpp" line="42"/>
        <source>Pin image on the desktop</source>
        <translation>Przypnij obrazek do pulpitu</translation>
    </message>
</context>
<context>
    <name>QObject</name>
    <message>
        <location filename="../src/utils/screenshotsaver.cpp" line="90"/>
        <source>Save Error</source>
        <translation>Błąd zapisu</translation>
    </message>
    <message>
        <location filename="../src/utils/screenshotsaver.cpp" line="48"/>
        <location filename="../src/utils/screenshotsaver.cpp" line="84"/>
        <source>Capture saved as </source>
        <translation>Zaznaczenie zapisano jako </translation>
    </message>
    <message>
        <location filename="../src/utils/screenshotsaver.cpp" line="33"/>
        <source>Capture saved to clipboard</source>
        <translation>Zrzut skopiowano do schowka</translation>
    </message>
    <message>
        <location filename="../src/utils/screenshotsaver.cpp" line="50"/>
        <location filename="../src/utils/screenshotsaver.cpp" line="87"/>
        <source>Error trying to save as </source>
        <translation>Błąd przy próbie zapisu jako </translation>
    </message>
    <message>
        <location filename="../src/main.cpp" line="79"/>
        <location filename="../src/main.cpp" line="229"/>
        <location filename="../src/main.cpp" line="378"/>
        <location filename="../src/main.cpp" line="402"/>
        <location filename="../src/main.cpp" line="431"/>
        <source>Unable to connect via DBus</source>
        <translation>Nie udało się połączyć za pomocą DBus</translation>
    </message>
    <message>
        <location filename="../src/tools/launcher/openwithprogram.cpp" line="39"/>
        <source>Error</source>
        <translation>Błąd</translation>
    </message>
    <message>
        <location filename="../src/tools/launcher/openwithprogram.cpp" line="40"/>
        <source>Unable to write in</source>
        <translation>Nie można zapisać w</translation>
    </message>
    <message>
        <location filename="../src/tools/imgur/imguruploader.cpp" line="82"/>
        <source>URL copied to clipboard.</source>
        <translation type="unfinished">URL skopiowany do schowka.</translation>
    </message>
    <message>
<<<<<<< HEAD
        <location filename="../src/core/controller.cpp" line="231"/>
        <source>Hello, I&apos;m here! Click icon in the tray to take a screenshot or click with a right button to see more options.</source>
=======
        <location filename="../src/third-party/singleapplication/singleapplication.cpp" line="427"/>
        <source>Hi, I&apos;m already running!
You can find me in the system tray.</source>
>>>>>>> 0ab981b1
        <translation type="unfinished"></translation>
    </message>
</context>
<context>
    <name>RectangleTool</name>
    <message>
        <location filename="../src/tools/rectangle/rectangletool.cpp" line="34"/>
        <source>Rectangle</source>
        <translation>Prostokąt</translation>
    </message>
    <message>
        <location filename="../src/tools/rectangle/rectangletool.cpp" line="42"/>
        <source>Set the Rectangle as the paint tool</source>
        <translation>Ustawia prostokąt jako narzędzie do rysowania</translation>
    </message>
</context>
<context>
    <name>RedoTool</name>
    <message>
        <location filename="../src/tools/redo/redotool.cpp" line="34"/>
        <source>Redo</source>
        <translation>Cofnij</translation>
    </message>
    <message>
        <location filename="../src/tools/redo/redotool.cpp" line="42"/>
        <source>Redo the next modification</source>
        <translation type="unfinished"></translation>
    </message>
</context>
<context>
    <name>SaveTool</name>
    <message>
        <location filename="../src/tools/save/savetool.cpp" line="35"/>
        <source>Save</source>
        <translation>Zapisz</translation>
    </message>
    <message>
        <location filename="../src/tools/save/savetool.cpp" line="43"/>
        <source>Save the capture</source>
        <translation>Zapisz zaznaczenie</translation>
    </message>
</context>
<context>
    <name>ScreenGrabber</name>
    <message>
        <location filename="../src/utils/screengrabber.cpp" line="76"/>
        <source>Unable to capture screen</source>
        <translation>Nie można przechwycić ekranu</translation>
    </message>
</context>
<context>
    <name>SelectionTool</name>
    <message>
        <location filename="../src/tools/selection/selectiontool.cpp" line="38"/>
        <source>Rectangular Selection</source>
        <translation>Zaznaczenie prostokątne</translation>
    </message>
    <message>
        <location filename="../src/tools/selection/selectiontool.cpp" line="46"/>
        <source>Set Selection as the paint tool</source>
        <translation>Ustawia zaznaczenie prostokątne jako narzędzie do rysowania</translation>
    </message>
</context>
<context>
    <name>SidePanelWidget</name>
    <message>
        <location filename="../src/widgets/panel/sidepanelwidget.cpp" line="67"/>
        <source>Active thickness:</source>
        <translation type="unfinished"></translation>
    </message>
    <message>
        <location filename="../src/widgets/panel/sidepanelwidget.cpp" line="68"/>
        <source>Active color:</source>
        <translation>Aktywny kolor:</translation>
    </message>
    <message>
        <location filename="../src/widgets/panel/sidepanelwidget.cpp" line="184"/>
        <source>Press ESC to cancel</source>
        <translation>Wciśnij ESC, aby anulować</translation>
    </message>
    <message>
        <location filename="../src/widgets/panel/sidepanelwidget.cpp" line="186"/>
        <source>Grab Color</source>
        <translation>Pobierz kolor</translation>
    </message>
</context>
<context>
    <name>SizeIndicatorTool</name>
    <message>
        <location filename="../src/tools/sizeindicator/sizeindicatortool.cpp" line="34"/>
        <source>Selection Size Indicator</source>
        <translation>Miernik zaznaczenia</translation>
    </message>
    <message>
        <location filename="../src/tools/sizeindicator/sizeindicatortool.cpp" line="42"/>
        <source>Show the dimensions of the selection (X Y)</source>
        <translation>Pokazuje wymiary zaznaczenia (X Y)</translation>
    </message>
</context>
<context>
    <name>StrftimeChooserWidget</name>
    <message>
        <location filename="../src/config/strftimechooserwidget.cpp" line="47"/>
        <source>Century (00-99)</source>
        <translation>Wiek (00-99)</translation>
    </message>
    <message>
        <location filename="../src/config/strftimechooserwidget.cpp" line="48"/>
        <source>Year (00-99)</source>
        <translation>Rok (00-99)</translation>
    </message>
    <message>
        <location filename="../src/config/strftimechooserwidget.cpp" line="49"/>
        <source>Year (2000)</source>
        <translation>Rok (2000)</translation>
    </message>
    <message>
        <location filename="../src/config/strftimechooserwidget.cpp" line="50"/>
        <source>Month Name (jan)</source>
        <translation>Nazwa miesiąca (cze)</translation>
    </message>
    <message>
        <location filename="../src/config/strftimechooserwidget.cpp" line="51"/>
        <source>Month Name (january)</source>
        <translation>Nazwa miesiąca (czerwiec)</translation>
    </message>
    <message>
        <location filename="../src/config/strftimechooserwidget.cpp" line="52"/>
        <source>Month (01-12)</source>
        <translation>Miesiąc (01-12)</translation>
    </message>
    <message>
        <location filename="../src/config/strftimechooserwidget.cpp" line="53"/>
        <source>Week Day (1-7)</source>
        <translation>Dzień tygodnia (1-7)</translation>
    </message>
    <message>
        <location filename="../src/config/strftimechooserwidget.cpp" line="54"/>
        <source>Week (01-53)</source>
        <translation>Tydzień (01-53)</translation>
    </message>
    <message>
        <location filename="../src/config/strftimechooserwidget.cpp" line="55"/>
        <source>Day Name (mon)</source>
        <translation>Nazwa dniaa (pią)</translation>
    </message>
    <message>
        <location filename="../src/config/strftimechooserwidget.cpp" line="56"/>
        <source>Day Name (monday)</source>
        <translation>Nazwa dnia (piątek)</translation>
    </message>
    <message>
        <location filename="../src/config/strftimechooserwidget.cpp" line="57"/>
        <source>Day (01-31)</source>
        <translation>Dzień (01-31)</translation>
    </message>
    <message>
        <location filename="../src/config/strftimechooserwidget.cpp" line="58"/>
        <source>Day of Month (1-31)</source>
        <translation>Dzień miesiąca (1-31)</translation>
    </message>
    <message>
        <location filename="../src/config/strftimechooserwidget.cpp" line="59"/>
        <source>Day (001-366)</source>
        <translation>Dzień (001-366)</translation>
    </message>
    <message>
        <location filename="../src/config/strftimechooserwidget.cpp" line="60"/>
        <source>Time (%H-%M-%S)</source>
        <translation>Czas (%H-%M-%S)</translation>
    </message>
    <message>
        <location filename="../src/config/strftimechooserwidget.cpp" line="61"/>
        <source>Time (%H-%M)</source>
        <translation>Czas (%H-%M)</translation>
    </message>
    <message>
        <location filename="../src/config/strftimechooserwidget.cpp" line="62"/>
        <source>Hour (00-23)</source>
        <translation>Godzina (00-23)</translation>
    </message>
    <message>
        <location filename="../src/config/strftimechooserwidget.cpp" line="63"/>
        <source>Hour (01-12)</source>
        <translation>Godzina (01-12)</translation>
    </message>
    <message>
        <location filename="../src/config/strftimechooserwidget.cpp" line="64"/>
        <source>Minute (00-59)</source>
        <translation>Minuta (00-59)</translation>
    </message>
    <message>
        <location filename="../src/config/strftimechooserwidget.cpp" line="65"/>
        <source>Second (00-59)</source>
        <translation>Sekunda (00-59)</translation>
    </message>
    <message>
        <location filename="../src/config/strftimechooserwidget.cpp" line="66"/>
        <source>Full Date (%m/%d/%y)</source>
        <translation>Data (%m/%d/%y)</translation>
    </message>
    <message>
        <location filename="../src/config/strftimechooserwidget.cpp" line="67"/>
        <source>Full Date (%Y-%m-%d)</source>
        <translation>Data (%Y-%m-%d)</translation>
    </message>
</context>
<context>
    <name>SystemNotification</name>
    <message>
        <location filename="../src/utils/systemnotification.cpp" line="29"/>
        <source>Flameshot Info</source>
        <translation>Flameshot Info</translation>
    </message>
</context>
<context>
    <name>TextConfig</name>
    <message>
        <location filename="../src/tools/text/textconfig.cpp" line="49"/>
        <source>StrikeOut</source>
        <translation>Przekreślenie</translation>
    </message>
    <message>
        <location filename="../src/tools/text/textconfig.cpp" line="56"/>
        <source>Underline</source>
        <translation>Podkreślenie</translation>
    </message>
    <message>
        <location filename="../src/tools/text/textconfig.cpp" line="63"/>
        <source>Bold</source>
        <translation>Pogrubienie</translation>
    </message>
    <message>
        <location filename="../src/tools/text/textconfig.cpp" line="70"/>
        <source>Italic</source>
        <translation>Kursywa</translation>
    </message>
</context>
<context>
    <name>TextTool</name>
    <message>
        <location filename="../src/tools/text/texttool.cpp" line="50"/>
        <source>Text</source>
        <translation>Tekst</translation>
    </message>
    <message>
        <location filename="../src/tools/text/texttool.cpp" line="58"/>
        <source>Add text to your capture</source>
        <translation>Dodaje tekst do zrzutu</translation>
    </message>
</context>
<context>
    <name>UIcolorEditor</name>
    <message>
        <location filename="../src/config/uicoloreditor.cpp" line="30"/>
        <source>UI Color Editor</source>
        <translation>Edytor kolorów interfejsu</translation>
    </message>
    <message>
        <location filename="../src/config/uicoloreditor.cpp" line="93"/>
        <source>Change the color moving the selectors and see the changes in the preview buttons.</source>
        <translation>Zmień kolor przesuwając selektory i obserwując podgląd przycisków.</translation>
    </message>
    <message>
        <location filename="../src/config/uicoloreditor.cpp" line="103"/>
        <source>Select a Button to modify it</source>
        <translation>Wybierz przycisk do zmodyfikowania</translation>
    </message>
    <message>
        <location filename="../src/config/uicoloreditor.cpp" line="112"/>
        <source>Main Color</source>
        <translation>Kolor główny</translation>
    </message>
    <message>
        <location filename="../src/config/uicoloreditor.cpp" line="116"/>
        <source>Click on this button to set the edition mode of the main color.</source>
        <translation>Kliknij na przycisk aby móc modyfikować kolor główny.</translation>
    </message>
    <message>
        <location filename="../src/config/uicoloreditor.cpp" line="127"/>
        <source>Contrast Color</source>
        <translation>Kolor kontrastowy</translation>
    </message>
    <message>
        <location filename="../src/config/uicoloreditor.cpp" line="132"/>
        <source>Click on this button to set the edition mode of the contrast color.</source>
        <translation>Kliknij na przycisk aby móc modyfikować kolor kontrastowy.</translation>
    </message>
</context>
<context>
    <name>UndoTool</name>
    <message>
        <location filename="../src/tools/undo/undotool.cpp" line="34"/>
        <source>Undo</source>
        <translation>Cofnij</translation>
    </message>
    <message>
        <location filename="../src/tools/undo/undotool.cpp" line="42"/>
        <source>Undo the last modification</source>
        <translation>Cofnij ostatnią zmianę</translation>
    </message>
</context>
<context>
    <name>VisualsEditor</name>
    <message>
        <location filename="../src/config/visualseditor.cpp" line="53"/>
        <source>Opacity of area outside selection:</source>
        <translation>Przezroczystość obszaru poza zaznaczeniem:</translation>
    </message>
    <message>
        <location filename="../src/config/visualseditor.cpp" line="77"/>
        <source>Button Selection</source>
        <translation>Wybór przycisków</translation>
    </message>
    <message>
        <location filename="../src/config/visualseditor.cpp" line="83"/>
        <source>Select All</source>
        <translation>Wybierz wszystkie</translation>
    </message>
</context>
</TS><|MERGE_RESOLUTION|>--- conflicted
+++ resolved
@@ -329,118 +329,112 @@
 <context>
     <name>GeneneralConf</name>
     <message>
-        <location filename="../src/config/geneneralconf.cpp" line="91"/>
-        <location filename="../src/config/geneneralconf.cpp" line="197"/>
+        <location filename="../src/config/geneneralconf.cpp" line="86"/>
+        <location filename="../src/config/geneneralconf.cpp" line="192"/>
         <source>Import</source>
         <translation>Import</translation>
     </message>
     <message>
-        <location filename="../src/config/geneneralconf.cpp" line="98"/>
-        <location filename="../src/config/geneneralconf.cpp" line="106"/>
-        <location filename="../src/config/geneneralconf.cpp" line="128"/>
+        <location filename="../src/config/geneneralconf.cpp" line="93"/>
+        <location filename="../src/config/geneneralconf.cpp" line="101"/>
+        <location filename="../src/config/geneneralconf.cpp" line="123"/>
         <source>Error</source>
         <translation>Błąd</translation>
     </message>
     <message>
-        <location filename="../src/config/geneneralconf.cpp" line="98"/>
+        <location filename="../src/config/geneneralconf.cpp" line="93"/>
         <source>Unable to read file.</source>
         <translation>Nie można odczytać pliku.</translation>
     </message>
     <message>
-        <location filename="../src/config/geneneralconf.cpp" line="106"/>
-        <location filename="../src/config/geneneralconf.cpp" line="128"/>
+        <location filename="../src/config/geneneralconf.cpp" line="101"/>
+        <location filename="../src/config/geneneralconf.cpp" line="123"/>
         <source>Unable to write file.</source>
         <translation>Nie można zapisać pliku.</translation>
     </message>
     <message>
-        <location filename="../src/config/geneneralconf.cpp" line="114"/>
+        <location filename="../src/config/geneneralconf.cpp" line="109"/>
         <source>Save File</source>
         <translation>Zapisz plik</translation>
     </message>
     <message>
-        <location filename="../src/config/geneneralconf.cpp" line="135"/>
+        <location filename="../src/config/geneneralconf.cpp" line="130"/>
         <source>Confirm Reset</source>
         <translation>Potwierdź Reset</translation>
     </message>
     <message>
-        <location filename="../src/config/geneneralconf.cpp" line="136"/>
+        <location filename="../src/config/geneneralconf.cpp" line="131"/>
         <source>Are you sure you want to reset the configuration?</source>
         <translation>Czy na pewno chcesz zresetować konfigurację?</translation>
     </message>
     <message>
-        <location filename="../src/config/geneneralconf.cpp" line="145"/>
+        <location filename="../src/config/geneneralconf.cpp" line="140"/>
         <source>Show help message</source>
         <translation>Pokaż podpowiedzi</translation>
     </message>
     <message>
-        <location filename="../src/config/geneneralconf.cpp" line="149"/>
+        <location filename="../src/config/geneneralconf.cpp" line="144"/>
         <source>Show the help message at the beginning in the capture mode.</source>
         <translation>Pokaż podpowiedzi na początku trybu przechwytywania.</translation>
     </message>
     <message>
-        <location filename="../src/config/geneneralconf.cpp" line="159"/>
-        <location filename="../src/config/geneneralconf.cpp" line="163"/>
+        <location filename="../src/config/geneneralconf.cpp" line="154"/>
+        <location filename="../src/config/geneneralconf.cpp" line="158"/>
         <source>Show desktop notifications</source>
         <translation>Pokaż powiadomienia ekranowe</translation>
     </message>
     <message>
-        <location filename="../src/config/geneneralconf.cpp" line="172"/>
+        <location filename="../src/config/geneneralconf.cpp" line="167"/>
         <source>Show tray icon</source>
         <translation>Pokaż ikonę w trayu</translation>
     </message>
     <message>
-        <location filename="../src/config/geneneralconf.cpp" line="176"/>
+        <location filename="../src/config/geneneralconf.cpp" line="171"/>
         <source>Show the systemtray icon</source>
         <translation>Pokaż ikonę w zasobniku systemowym</translation>
     </message>
     <message>
-        <location filename="../src/config/geneneralconf.cpp" line="187"/>
+        <location filename="../src/config/geneneralconf.cpp" line="182"/>
         <source>Configuration File</source>
         <translation>Plik konfiguracyjny</translation>
     </message>
     <message>
-        <location filename="../src/config/geneneralconf.cpp" line="192"/>
+        <location filename="../src/config/geneneralconf.cpp" line="187"/>
         <source>Export</source>
         <translation>Export</translation>
     </message>
     <message>
-        <location filename="../src/config/geneneralconf.cpp" line="202"/>
+        <location filename="../src/config/geneneralconf.cpp" line="197"/>
         <source>Reset</source>
         <translation>Reset</translation>
     </message>
     <message>
-        <location filename="../src/config/geneneralconf.cpp" line="209"/>
+        <location filename="../src/config/geneneralconf.cpp" line="205"/>
         <source>Launch at startup</source>
         <translation>Uruchom podczas startu</translation>
     </message>
     <message>
-        <location filename="../src/config/geneneralconf.cpp" line="213"/>
-        <location filename="../src/config/geneneralconf.cpp" line="225"/>
+        <location filename="../src/config/geneneralconf.cpp" line="209"/>
         <source>Launch Flameshot</source>
         <translation>Uruchom Flameshot</translation>
     </message>
     <message>
+        <location filename="../src/config/geneneralconf.cpp" line="217"/>
+        <source>Close application after capture</source>
+        <translation type="unfinished"></translation>
+    </message>
+    <message>
         <location filename="../src/config/geneneralconf.cpp" line="221"/>
-        <source>Show welcome message on launch</source>
-        <translation type="unfinished"></translation>
-    </message>
-    <message>
-        <location filename="../src/config/geneneralconf.cpp" line="234"/>
-        <source>Close application after capture</source>
-        <translation type="unfinished"></translation>
-    </message>
-    <message>
-        <location filename="../src/config/geneneralconf.cpp" line="238"/>
         <source>Close after taking a screenshot</source>
         <translation type="unfinished"></translation>
     </message>
     <message>
-        <location filename="../src/config/geneneralconf.cpp" line="247"/>
+        <location filename="../src/config/geneneralconf.cpp" line="230"/>
         <source>Copy URL after upload</source>
         <translation type="unfinished"></translation>
     </message>
     <message>
-        <location filename="../src/config/geneneralconf.cpp" line="250"/>
+        <location filename="../src/config/geneneralconf.cpp" line="233"/>
         <source>Copy URL and close window after upload</source>
         <translation type="unfinished"></translation>
     </message>
@@ -835,14 +829,9 @@
         <translation type="unfinished">URL skopiowany do schowka.</translation>
     </message>
     <message>
-<<<<<<< HEAD
-        <location filename="../src/core/controller.cpp" line="231"/>
-        <source>Hello, I&apos;m here! Click icon in the tray to take a screenshot or click with a right button to see more options.</source>
-=======
         <location filename="../src/third-party/singleapplication/singleapplication.cpp" line="427"/>
         <source>Hi, I&apos;m already running!
 You can find me in the system tray.</source>
->>>>>>> 0ab981b1
         <translation type="unfinished"></translation>
     </message>
 </context>
