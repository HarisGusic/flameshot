#-------------------------------------------------
#
# Project created by Dharkael 2017-04-21T00:42:49
#
#-------------------------------------------------


QT       += core gui
QT       += dbus

greaterThan(QT_MAJOR_VERSION, 4): QT += widgets

CONFIG    += c++11
CONFIG    += link_pkgconfig

#CONFIG    += packaging   # Enables "make install" for packaging paths

TARGET = flameshot
TEMPLATE = app

TRANSLATIONS = translation/Internationalization_es.ts

# The following define makes your compiler emit warnings if you use
# any feature of Qt which as been marked as deprecated (the exact warnings
# depend on your compiler). Please consult the documentation of the
# deprecated API in order to know how to port your code away from it.
DEFINES += QT_DEPRECATED_WARNINGS

# You can also make your code fail to compile if you use deprecated APIs.
# In order to do so, uncomment the following line.
# You can also select to disable deprecated APIs only up to a certain version of Qt.
#DEFINES += QT_DISABLE_DEPRECATED_BEFORE=0x060000    # disables all the APIs deprecated before Qt 6.0.0
include(src/singleapplication/singleapplication.pri)
include(src/Qt-Color-Widgets//color_widgets.pri)

DEFINES += QAPPLICATION_CLASS=QApplication

SOURCES += src/main.cpp\
    src/controller.cpp \
    src/capture/buttonhandler.cpp \
    src/infowindow.cpp \
    src/config/configwindow.cpp \
    src/capture/screenshot.cpp \
    src/capture/capturewidget.cpp \
    src/capture/capturemodification.cpp \
    src/capture/colorpicker.cpp \
    src/config/buttonlistview.cpp \
    src/config/uicoloreditor.cpp \
    src/config/geneneralconf.cpp \
    src/flameshotdbusadapter.cpp \
    src/config/clickablelabel.cpp \
    src/config/filenameeditor.cpp \
    src/utils/filenamehandler.cpp \
    src/config/strftimechooserwidget.cpp \
<<<<<<< HEAD
    src/capture/screengrabber.cpp
=======
    src/capture/tools/capturetool.cpp \
    src/capture/capturebutton.cpp \
    src/capture/tools/penciltool.cpp \
    src/capture/tools/undotool.cpp \
    src/capture/tools/arrowtool.cpp \
    src/capture/tools/circletool.cpp \
    src/capture/tools/copytool.cpp \
    src/capture/tools/exittool.cpp \
    src/capture/tools/imguruploadertool.cpp \
    src/capture/tools/linetool.cpp \
    src/capture/tools/markertool.cpp \
    src/capture/tools/movetool.cpp \
    src/capture/tools/rectangletool.cpp \
    src/capture/tools/savetool.cpp \
    src/capture/tools/selectiontool.cpp \
    src/capture/tools/sizeindicatortool.cpp \
    src/capture/tools/toolfactory.cpp \
    src/utils/confighandler.cpp
>>>>>>> d4e7c63c

HEADERS  += \
    src/controller.h \
    src/capture/buttonhandler.h \
    src/infowindow.h \
    src/config/configwindow.h \
    src/capture/screenshot.h \
    src/capture/capturewidget.h \
    src/capture/capturemodification.h \
    src/capture/colorpicker.h \
    src/config/buttonlistview.h \
    src/config/uicoloreditor.h \
    src/config/geneneralconf.h \
    src/flameshotdbusadapter.h \
    src/config/clickablelabel.h \
    src/config/filenameeditor.h \
    src/utils/filenamehandler.h \
    src/config/strftimechooserwidget.h \
<<<<<<< HEAD
    src/capture/screengrabber.h
=======
    src/capture/tools/capturetool.h \
    src/capture/capturebutton.h \
    src/capture/tools/penciltool.h \
    src/capture/tools/undotool.h \
    src/capture/tools/arrowtool.h \
    src/capture/tools/circletool.h \
    src/capture/tools/copytool.h \
    src/capture/tools/exittool.h \
    src/capture/tools/imguruploadertool.h \
    src/capture/tools/linetool.h \
    src/capture/tools/markertool.h \
    src/capture/tools/movetool.h \
    src/capture/tools/rectangletool.h \
    src/capture/tools/savetool.h \
    src/capture/tools/selectiontool.h \
    src/capture/tools/sizeindicatortool.h \
    src/capture/tools/toolfactory.h \
    src/utils/confighandler.h
>>>>>>> d4e7c63c

RESOURCES += \
    graphics.qrc

# installs
unix: {
    packaging {
        USRPATH = /usr
    } else {
        USRPATH = /usr/local
    }

    target.path = $${BASEDIR}$${USRPATH}/bin/

    qmfile.path = $${BASEDIR}/usr/share/flameshot/translations/
    qmfile.files = translation/Internationalization_es.qm

    dbus.path = $${BASEDIR}/usr/share/dbus-1/interfaces/
    dbus.files = dbus/org.dharkael.Flameshot.xml
    
    icon.path = $${BASEDIR}$${USRPATH}/share/icons/
    icon.files = img/flameshot.png
    
    desktopentry.path = $${BASEDIR}$${USRPATH}/share/applications
    desktopentryinit.path = $${BASEDIR}$${USRPATH}/share/applications
    servicedbus.path = $${BASEDIR}/usr/share/dbus-1/services/

    packaging {
        desktopentry.files = docs/desktopEntry/package/flameshot.desktop
        desktopentryinit.files = docs/desktopEntry/package/flameshot-init.desktop
        servicedbus.files = dbus/package/org.dharkael.Flameshot.service
    } else {
        desktopentry.files = docs/desktopEntry/make/flameshot.desktop
        desktopentryinit.files = docs/desktopEntry/make/flameshot-init.desktop
        servicedbus.files = dbus/make/org.dharkael.Flameshot.service
    }

    INSTALLS += target \
        icon \
        desktopentry \
        desktopentryinit \
        qmfile \
        servicedbus \
        dbus
}
<|MERGE_RESOLUTION|>--- conflicted
+++ resolved
@@ -52,9 +52,7 @@
     src/config/filenameeditor.cpp \
     src/utils/filenamehandler.cpp \
     src/config/strftimechooserwidget.cpp \
-<<<<<<< HEAD
-    src/capture/screengrabber.cpp
-=======
+    src/capture/screengrabber.cpp \
     src/capture/tools/capturetool.cpp \
     src/capture/capturebutton.cpp \
     src/capture/tools/penciltool.cpp \
@@ -73,7 +71,6 @@
     src/capture/tools/sizeindicatortool.cpp \
     src/capture/tools/toolfactory.cpp \
     src/utils/confighandler.cpp
->>>>>>> d4e7c63c
 
 HEADERS  += \
     src/controller.h \
@@ -92,9 +89,7 @@
     src/config/filenameeditor.h \
     src/utils/filenamehandler.h \
     src/config/strftimechooserwidget.h \
-<<<<<<< HEAD
-    src/capture/screengrabber.h
-=======
+    src/capture/screengrabber.h \
     src/capture/tools/capturetool.h \
     src/capture/capturebutton.h \
     src/capture/tools/penciltool.h \
@@ -113,7 +108,6 @@
     src/capture/tools/sizeindicatortool.h \
     src/capture/tools/toolfactory.h \
     src/utils/confighandler.h
->>>>>>> d4e7c63c
 
 RESOURCES += \
     graphics.qrc
