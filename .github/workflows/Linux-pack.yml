name: Packaging(Linux)

on:
  push:
    branches:
      - master*
    paths-ignore:
      - 'README.md'
      - 'LICENSE'

  pull_request:
    branches:
      - master*
    paths-ignore:
      - 'README.md'
      - 'LICENSE'

env:
  PRODUCT: flameshot
  RELEASE: 1
  ARCH: x86_64
  # dockerfiles, see https://github.com/flameshot-org/flameshot-docker-images
  # docker images, see https://hub.docker.com/r/vitzy/flameshot
  # vitzy/flameshot or packpack/packpack
  DOCKER_REPO: vitzy/flameshot
  # upload services: 0x0.st, file.io, transfer.sh, wetransfer.com
  UPLOAD_SERVICE: wetransfer.com

jobs:
  deb-pack:
    name: ${{ matrix.dist.name }}
    runs-on: ubuntu-20.04
    strategy:
      fail-fast: false
      matrix:
        dist:
          - {
              name: debian-10,
              os: debian,
              symbol: buster
            }
          - {
              name: ubuntu-20.04,
              os: ubuntu,
              symbol: focal
            }
    steps:
      - name: Checkout Source code
        if: github.event_name == 'push'
        uses: actions/checkout@v2
        with: 
          fetch-depth: 0
<<<<<<< HEAD
#          ref: master
=======
          ref: master
      - name: Checkout Source code
        if: github.event_name == 'pull_request'
        uses: actions/checkout@v2
        with: 
          fetch-depth: 0
          ref: ${{ github.event.pull_request.head.sha }}
>>>>>>> ac7142c4
      - name: Set env & Print flameshot version
        shell: bash
        run: |
          last_committed_tag=$(git tag -l --sort=-v:refname | head -1)
          git_revno=$(git rev-list $(git describe --tags --abbrev=0)..HEAD --count)
          git_hash=$(git rev-parse --short HEAD)
          echo "=======FLAMESHOT VERSION========"
          echo ${last_committed_tag:1}
          echo "Details: ${last_committed_tag}+git${git_revno}.${git_hash}"
          echo "================================"
          echo ::set-env name=VERSION::$(echo ${last_committed_tag:1})
      - name: Get packpack tool
        uses: actions/checkout@v2
        with:
          # flameshot-org/packpack or packpack/packpack
          repository: flameshot-org/packpack
          path: tools
      - name: Packaging on ${{ matrix.dist.name }}
        run: |
          cp -r $GITHUB_WORKSPACE/data/debian $GITHUB_WORKSPACE
          bash $GITHUB_WORKSPACE/tools/packpack
          mv $GITHUB_WORKSPACE/build/${PRODUCT}_${VERSION}-${RELEASE}_amd64.deb $GITHUB_WORKSPACE/build/${PRODUCT}-${VERSION}-${RELEASE}.${{ matrix.dist.name }}.amd64.deb
        env:
          OS: ${{ matrix.dist.os }}
          DIST: ${{ matrix.dist.symbol }}
      - name: SHA256Sum of ${{ matrix.dist.name }} package(daily build)
        run: |
          sha256sum $GITHUB_WORKSPACE/build/${PRODUCT}-${VERSION}-${RELEASE}.${{ matrix.dist.name }}.amd64.deb
          sha256sum $GITHUB_WORKSPACE/build/${PRODUCT}-${VERSION}-${RELEASE}.${{ matrix.dist.name }}.amd64.deb > $GITHUB_WORKSPACE/build/${PRODUCT}-${VERSION}-${RELEASE}.${{ matrix.dist.name }}.amd64.deb.sha256sum
          echo "=============${{ matrix.dist.name }} sha256sum download link============"
          echo $(sh $GITHUB_WORKSPACE/scripts/upload_services/${UPLOAD_SERVICE}.sh $GITHUB_WORKSPACE/build/${PRODUCT}-${VERSION}-${RELEASE}.${{ matrix.dist.name }}.amd64.deb.sha256sum)
          echo "========no operation for you can see link in the log console======="
      - name: Upload ${{ matrix.dist.name }} package(daily build)
        run: |
          echo "================${{ matrix.dist.name }} download link==============="
          echo $(sh $GITHUB_WORKSPACE/scripts/upload_services/${UPLOAD_SERVICE}.sh $GITHUB_WORKSPACE/build/${PRODUCT}-${VERSION}-${RELEASE}.${{ matrix.dist.name }}.amd64.deb)
          echo "======no operation for you can see link in the log console====="
      - name: Artifact Upload
        uses: actions/upload-artifact@v2
        with:
          name: Linux-distribution-artifact
          path: |
            ${{ github.workspace }}/build/${{ env.PRODUCT }}-*-${{ env.RELEASE }}.${{ matrix.dist.name }}.amd64.deb
            ${{ github.workspace }}/build/${{ env.PRODUCT }}-*-${{ env.RELEASE }}.${{ matrix.dist.name }}.amd64.deb.sha256sum

  deb-pack-extra:
    name: ubuntu-18.04(extra job to packaging deb)
    runs-on: ubuntu-20.04
    container:
      image: vitzy/flameshot:ubuntu-bionic
    steps:
      - name: Checkout Source code
        if: github.event_name == 'push'
        # Because git version < 2.18(ubuntu 18.04), so only actions/checkout@v1 can be used.
        # If you use actions/checkout@v2, you will have no .git folder.
        uses: actions/checkout@v1
        with:
          fetch-depth: 0
<<<<<<< HEAD
#          ref: master
=======
          ref: master
      - name: Checkout Source code
        if: github.event_name == 'pull_request'
        uses: actions/checkout@v1
        with: 
          fetch-depth: 0
          ref: refs/pull/${{ github.event.number }}/head
>>>>>>> ac7142c4
      - name: Set env & Print flameshot version
        shell: bash
        run: |
          last_committed_tag=$(git tag -l --sort=-v:refname | head -1)
          git_revno=$(git rev-list $(git describe --tags --abbrev=0)..HEAD --count)
          git_hash=$(git rev-parse --short HEAD)
          echo "=======FLAMESHOT VERSION========"
          echo ${last_committed_tag:1}
          echo "Details: ${last_committed_tag}+git${git_revno}.${git_hash}"
          echo "================================"
          echo ::set-env name=VERSION::$(echo ${last_committed_tag:1})
      - name: Install dependencies
        run: |
          apt-get -y -qq update
          apt-get -y --no-install-recommends install \
            qt5-default \
            qttools5-dev-tools \
            qttools5-dev \
            libqt5dbus5 \
            libqt5network5 \
            libqt5core5a \
            libqt5widgets5 \
            libqt5gui5 \
            libqt5svg5-dev \
            python3 \
            python3-pip
      - name: Prepare cmake(>=3.13.0)
        run: |
          apt-get -y autoremove cmake
          wget https://github.com/Kitware/CMake/releases/download/v3.18.3/cmake-3.18.3-Linux-${ARCH}.tar.gz
          tar -xf cmake-3.18.3-Linux-${ARCH}.tar.gz
          cd ./cmake-3.18.3-Linux-${ARCH}
          cp -r bin /usr/
          cp -r share /usr/
          cp -r doc /usr/share/
          cp -r man /usr/share/
          cd ..
          rm -rf cmake-3.18.3-Linux-${ARCH} cmake-3.18.3-Linux-${ARCH}.tar.gz
          echo "======CMAKE VERSION======"
          cmake --version
          echo "========================="
      - name: Packaging on ubuntu-18.04
        run: |
          cp -r $GITHUB_WORKSPACE/data/debian $GITHUB_WORKSPACE
          mkdir -p $GITHUB_WORKSPACE/build
          sed -e "/cmake (>= 3.13~),/d" -i $GITHUB_WORKSPACE/debian/control
          dpkg-buildpackage -b
          cp $GITHUB_WORKSPACE/../${PRODUCT}_*-${RELEASE}_amd64.deb $GITHUB_WORKSPACE/build/${PRODUCT}-${VERSION}-${RELEASE}.ubuntu-18.04.amd64.deb
      - name: SHA256Sum of ubuntu-18.04 package(daily build)
        run: |
          sha256sum $GITHUB_WORKSPACE/build/${PRODUCT}-${VERSION}-${RELEASE}.ubuntu-18.04.amd64.deb
          sha256sum $GITHUB_WORKSPACE/build/${PRODUCT}-${VERSION}-${RELEASE}.ubuntu-18.04.amd64.deb > $GITHUB_WORKSPACE/build/${PRODUCT}-${VERSION}-${RELEASE}.ubuntu-18.04.amd64.deb.sha256sum
          echo "============ubuntu-18.04 sha256sum download link=============="
          echo $(sh $GITHUB_WORKSPACE/scripts/upload_services/${UPLOAD_SERVICE}.sh $GITHUB_WORKSPACE/build/${PRODUCT}-${VERSION}-${RELEASE}.ubuntu-18.04.amd64.deb.sha256sum)
          echo "=====no operation for you can see link in the log console====="
      - name: Upload ubuntu-18.04 package(daily build)
        run: |
          echo "===================ubuntu-18.04 download link=================="
          echo $(sh $GITHUB_WORKSPACE/scripts/upload_services/${UPLOAD_SERVICE}.sh $GITHUB_WORKSPACE/build/${PRODUCT}-${VERSION}-${RELEASE}.ubuntu-18.04.amd64.deb)
          echo "======no operation for you can see link in the log console====="
      - name: Artifact Upload
        uses: actions/upload-artifact@v2
        with:
          name: Linux-distribution-artifact
          path: |
            ${{ github.workspace }}/build/*

  rpm-pack:
    name: ${{ matrix.dist.name }}
    runs-on: ubuntu-20.04
    strategy:
      fail-fast: false
      matrix:
        dist:
          - {
              name: fedora-31,
              os: fedora,
              symbol: 31
            }
          - {
              name: fedora-32,
              os: fedora,
              symbol: 32
            }
          - {
              name: opensuse-leap-15.2,
              os: opensuse-leap,
              symbol: 15.2
            }
    steps:
      - name: Checkout Source code
        if: github.event_name == 'push'
        uses: actions/checkout@v2
        with: 
          fetch-depth: 0
<<<<<<< HEAD
#          ref: master
=======
          ref: master
      - name: Checkout Source code
        if: github.event_name == 'pull_request'
        uses: actions/checkout@v2
        with: 
          fetch-depth: 0
          ref: ${{ github.event.pull_request.head.sha }}
>>>>>>> ac7142c4
      - name: Set env & Print flameshot version
        shell: bash
        run: |
          last_committed_tag=$(git tag -l --sort=-v:refname | head -1)
          git_revno=$(git rev-list $(git describe --tags --abbrev=0)..HEAD --count)
          git_hash=$(git rev-parse --short HEAD)
          echo "=======FLAMESHOT VERSION========"
          echo ${last_committed_tag:1}
          echo "Details: ${last_committed_tag}+git${git_revno}.${git_hash}"
          echo "================================"
          echo ::set-env name=VERSION::$(echo ${last_committed_tag:1})
      - name: Get packpack tool
        uses: actions/checkout@v2
        with:
          # flameshot-org/packpack or packpack/packpack
          repository: flameshot-org/packpack
          path: tools
      - name: Packaging on ${{ matrix.dist.name }}
        run: |
          cp -r $GITHUB_WORKSPACE/data/rpm $GITHUB_WORKSPACE
          bash $GITHUB_WORKSPACE/tools/packpack
        env:
          OS: ${{ matrix.dist.os }}
          DIST: ${{ matrix.dist.symbol }}
      - name: Package Clean
        if: matrix.dist.os == 'fedora'
        run: |
          rm -f ${{ github.workspace }}/build/${{ env.PRODUCT }}-debuginfo-*.rpm
          rm -f ${{ github.workspace }}/build/${{ env.PRODUCT }}-debugsource-*.rpm
          rm -f ${{ github.workspace }}/build/${{ env.PRODUCT }}-*.src.rpm
          rm -f ${{ github.workspace }}/build/build.log
      - name: SHA256Sum of ${{ matrix.dist.name }} package(daily build)
        if: matrix.dist.os == 'fedora'
        run: |
          sha256sum $GITHUB_WORKSPACE/build/${PRODUCT}-${VERSION}-${RELEASE}.fc*.${ARCH}.rpm
          sha256sum $GITHUB_WORKSPACE/build/${PRODUCT}-${VERSION}-${RELEASE}.fc*.${ARCH}.rpm > $GITHUB_WORKSPACE/build/${PRODUCT}-${VERSION}-${RELEASE}.fc${{ matrix.dist.symbol }}.${ARCH}.rpm.sha256sum
          echo "============${{ matrix.dist }} sha256sum download link============"
          echo $(sh $GITHUB_WORKSPACE/scripts/upload_services/${UPLOAD_SERVICE}.sh $GITHUB_WORKSPACE/build/${PRODUCT}-${VERSION}-${RELEASE}.fc*.${ARCH}.rpm.sha256sum)
          echo "=======no operation for you can see link in the log console======="
      - name: SHA256Sum of ${{ matrix.dist.name }} package(daily build)
        if: matrix.dist.os == 'opensuse-leap'
        run: |
          mv $GITHUB_WORKSPACE/build/${PRODUCT}-${VERSION}-lp*.${ARCH}.rpm $GITHUB_WORKSPACE/build/${PRODUCT}-${VERSION}-${RELEASE}-lp${{ matrix.dist.symbol }}.${ARCH}.rpm
          sha256sum $GITHUB_WORKSPACE/build/${PRODUCT}-${VERSION}-${RELEASE}-lp${{ matrix.dist.symbol }}.${ARCH}.rpm
          sha256sum $GITHUB_WORKSPACE/build/${PRODUCT}-${VERSION}-${RELEASE}-lp${{ matrix.dist.symbol }}.${ARCH}.rpm > $GITHUB_WORKSPACE/build/${PRODUCT}-${VERSION}-${RELEASE}-lp${{ matrix.dist.symbol }}.${ARCH}.rpm.sha256sum
          echo "============${{ matrix.dist }} sha256sum download link==========="
          echo $(sh $GITHUB_WORKSPACE/scripts/upload_services/${UPLOAD_SERVICE}.sh $GITHUB_WORKSPACE/build/${PRODUCT}-${VERSION}-${RELEASE}-lp${{ matrix.dist.symbol }}.${ARCH}.rpm.sha256sum)
          echo "=======no operation for you can see link in the log console======"
      - name: Upload ${{ matrix.dist.name }} package(daily build)
        if: matrix.dist.os == 'fedora'
        run: |
          echo "================${{ matrix.dist.name }} download link==============="
          echo $(sh $GITHUB_WORKSPACE/scripts/upload_services/${UPLOAD_SERVICE}.sh $GITHUB_WORKSPACE/build/${PRODUCT}-${VERSION}-${RELEASE}.fc*.${ARCH}.rpm)
          echo "======no operation for you can see link in the log console====="
      - name: Upload ${{ matrix.dist.name }} package(daily build)
        if: matrix.dist.os == 'opensuse-leap'
        run: |
          echo "================${{ matrix.dist.name }} download link==============="
          echo $(sh $GITHUB_WORKSPACE/scripts/upload_services/${UPLOAD_SERVICE}.sh $GITHUB_WORKSPACE/build/${PRODUCT}-${VERSION}-${RELEASE}-lp${{ matrix.dist.symbol }}.${ARCH}.rpm)
          echo "======no operation for you can see link in the log console====="
      - name: Artifact Upload
        if: matrix.dist.os == 'fedora'
        uses: actions/upload-artifact@v2
        with:
          name: Linux-distribution-artifact
          path: |
            ${{ github.workspace }}/build/

      - name: Artifact Upload
        if: matrix.dist.os == 'opensuse-leap'
        uses: actions/upload-artifact@v2
        with:
          name: Linux-distribution-artifact
          path: |
            ${{ github.workspace }}/build/${{ env.PRODUCT }}-*-lp${{ matrix.dist.symbol }}.${{ env.ARCH }}.rpm
            ${{ github.workspace }}/build/${{ env.PRODUCT }}-*-lp${{ matrix.dist.symbol }}.${{ env.ARCH }}.rpm.sha256sum

  appimage-pack:
    name: appimage
    runs-on: ubuntu-20.04
    steps:
      - name: Checkout Source code
        if: github.event_name == 'push'
        uses: actions/checkout@v2
        with: 
          fetch-depth: 0
<<<<<<< HEAD
#          ref: master
=======
          ref: master
      - name: Checkout Source code
        if: github.event_name == 'pull_request'
        uses: actions/checkout@v2
        with: 
          fetch-depth: 0
          ref: ${{ github.event.pull_request.head.sha }}
>>>>>>> ac7142c4
      - name: Set env & Print flameshot version
        shell: bash
        run: |
          last_committed_tag=$(git tag -l --sort=-v:refname | head -1)
          git_revno=$(git rev-list $(git describe --tags --abbrev=0)..HEAD --count)
          git_hash=$(git rev-parse --short HEAD)
          echo "=======FLAMESHOT VERSION========"
          echo ${last_committed_tag:1}
          echo "Details: ${last_committed_tag}+git${git_revno}.${git_hash}"
          echo "================================"
          echo ::set-env name=VERSION::$(echo ${last_committed_tag:1})
      - name: Install Dependencies
        run: |
          sudo apt-get -y -qq update
          sudo apt-get -y --no-install-recommends install \
            cmake \
            extra-cmake-modules \
            build-essential \
            qt5-default \
            qttools5-dev-tools \
            qttools5-dev \
            libqt5dbus5 \
            libqt5network5 \
            libqt5core5a \
            libqt5widgets5 \
            libqt5gui5 \
            libqt5svg5-dev \
            appstream \
            hicolor-icon-theme \
            fcitx-frontend-qt5 \
            openssl \
            ca-certificates
      - name: Get go-appimage tool
      # Will not use linuxdeployqt anymore, because it suopprts currently still-supported mainstream distribution, 
      # which is glibc 2.23. For more information, please see https://github.com/probonopd/linuxdeployqt/issues/340.
      # Will try new tool https://github.com/probonopd/go-appimage written in golang by the inventor of the AppImage format.
        run: |
          wget -c https://github.com/$(wget -q https://github.com/probonopd/go-appimage/releases -O - \
          | grep "appimagetool-.*-${ARCH}.AppImage" | head -n 1 | cut -d '"' -f 2) -O appimagetool
          chmod +x appimagetool
      - name: Packaging appimage
        run: |
          APPIMAGE_DST_PATH=$GITHUB_WORKSPACE/${PRODUCT}.AppDir
          mkdir -p ${APPIMAGE_DST_PATH}

          cd $GITHUB_WORKSPACE
          cmake -DCMAKE_BUILD_TYPE=RelWithDebInfo -DCMAKE_INSTALL_PREFIX=/usr
          make -j$(nproc) DESTDIR=${APPIMAGE_DST_PATH} install

          $GITHUB_WORKSPACE/appimagetool -s deploy ${APPIMAGE_DST_PATH}/usr/share/applications/org.flameshot.Flameshot.desktop

          mkdir -p ${APPIMAGE_DST_PATH}/usr/plugins/platforminputcontexts
          cp \
            /usr/lib/${ARCH}-linux-gnu/qt5/plugins/platforminputcontexts/libfcitxplatforminputcontextplugin.so \
            ${APPIMAGE_DST_PATH}/usr/plugins/platforminputcontexts/

          cp \
            $GITHUB_WORKSPACE/data/img/app/org.flameshot.Flameshot.png \
            ${APPIMAGE_DST_PATH}/

          rm  ${APPIMAGE_DST_PATH}/lib/x86_64-linux-gnu/libxcb-glx.so.0

          VERSION=${VERSION} $GITHUB_WORKSPACE/appimagetool ${APPIMAGE_DST_PATH}
          mv $GITHUB_WORKSPACE/Flameshot-${VERSION}-${ARCH}.AppImage $GITHUB_WORKSPACE/Flameshot-${VERSION}.${ARCH}.AppImage
      - name: SHA256Sum of appimage package(daily build)
        run: |
          sha256sum $GITHUB_WORKSPACE/Flameshot-${VERSION}.${ARCH}.AppImage
          sha256sum $GITHUB_WORKSPACE/Flameshot-${VERSION}.${ARCH}.AppImage > $GITHUB_WORKSPACE/Flameshot-${VERSION}.${ARCH}.AppImage.sha256sum
          echo "================appimage sha256sum download link==============="
          echo $(sh $GITHUB_WORKSPACE/scripts/upload_services/${UPLOAD_SERVICE}.sh $GITHUB_WORKSPACE/Flameshot-${VERSION}.${ARCH}.AppImage.sha256sum)
          echo "======no operation for you can see link in the log console====="
      - name: Upload appimage package for daily build
        run: |
          echo "====================appimage download link====================="
          echo $(sh $GITHUB_WORKSPACE/scripts/upload_services/${UPLOAD_SERVICE}.sh $GITHUB_WORKSPACE/Flameshot-${VERSION}.${ARCH}.AppImage)
          echo "======no operation for you can see link in the log console====="
      - name: Artifact Upload
        uses: actions/upload-artifact@v2
        with:
          name: Linux-distribution-artifact
          path: |
            ${{ github.workspace }}/Flameshot-*.${{ env.ARCH }}.AppImage
            ${{ github.workspace }}/Flameshot-*.${{ env.ARCH }}.AppImage.sha256sum

  flatpak-pack:
    name: flatpak
    runs-on: ubuntu-20.04
    steps:
      - name: Checkout Source code
        if: github.event_name == 'push'
        uses: actions/checkout@v2
        with:
          fetch-depth: 0
<<<<<<< HEAD
#          ref: master
=======
          ref: master
      - name: Checkout Source code
        if: github.event_name == 'pull_request'
        uses: actions/checkout@v2
        with: 
          fetch-depth: 0
          ref: ${{ github.event.pull_request.head.sha }}
>>>>>>> ac7142c4
      - name: Set env & Print flameshot version
        shell: bash
        run: |
          last_committed_tag=$(git tag -l --sort=-v:refname | head -1)
          git_revno=$(git rev-list $(git describe --tags --abbrev=0)..HEAD --count)
          git_hash=$(git rev-parse --short HEAD)
          echo "=======FLAMESHOT VERSION========"
          echo ${last_committed_tag:1}
          echo "Details: ${last_committed_tag}+git${git_revno}.${git_hash}"
          echo "================================"
          echo ::set-env name=VERSION::$(echo ${last_committed_tag:1})
      - name: Setup flatpak
        run: |
          sudo apt-get -y -qq update
          sudo apt-get install -y flatpak flatpak-builder
      - name: Setup Flathub
        run: |
          flatpak remote-add --user --if-not-exists flathub https://flathub.org/repo/flathub.flatpakrepo
          flatpak install -y --noninteractive flathub org.kde.Sdk//5.15 org.kde.Platform//5.15
      - name: Packaging flatpak
        run: |
          BUNDLE="org.flameshot.Flameshot_${VERSION}_${ARCH}.flatpak"
          MANIFEST_PATH=$GITHUB_WORKSPACE/data/flatpak/org.flameshot.Flameshot.yml
          RUNTIME_REPO="https://flathub.org/repo/flathub.flatpakrepo"
          APP_ID="org.flameshot.Flameshot"
          BRANCH="master"

          flatpak-builder --user --disable-rofiles-fuse --repo=repo --force-clean flatpak_app ${MANIFEST_PATH} --install-deps-from=flathub
          flatpak build-bundle repo ${BUNDLE} --runtime-repo=${RUNTIME_REPO} ${APP_ID} ${BRANCH}
          mv $GITHUB_WORKSPACE/org.flameshot.Flameshot_${VERSION}_${ARCH}.flatpak $GITHUB_WORKSPACE/org.flameshot.Flameshot-${VERSION}.${ARCH}.flatpak
      - name: SHA256Sum of flatpak package(daily build)
        run: |
          sha256sum $GITHUB_WORKSPACE/org.flameshot.Flameshot-${VERSION}.${ARCH}.flatpak
          sha256sum $GITHUB_WORKSPACE/org.flameshot.Flameshot-${VERSION}.${ARCH}.flatpak > $GITHUB_WORKSPACE/org.flameshot.Flameshot-${VERSION}.${ARCH}.flatpak.sha256sum
          echo "================flatpak sha256sum download link===================="
<<<<<<< HEAD
          echo $(sh $GITHUB_WORKSPACE/scripts/upload_services/${UPLOAD_SERVICE}.sh $GITHUB_WORKSPACE/org.flameshot.flameshot-${VERSION}.${ARCH}.flatpak.sha256sum)
=======
          echo $(sh $GITHUB_WORKSPACE/scripts/upload_services/${UPLOAD_SERVICE}.sh $GITHUB_WORKSPACE/org.flameshot.Flameshot-${VERSION}.${ARCH}.flatpak.sha256sum)
>>>>>>> ac7142c4
          echo "========no operation for you can see link in the log console======="
      - name: Upload flatpak package(daily build)
        run: |
          echo "=====================flatpak download link====================="
          echo $(sh $GITHUB_WORKSPACE/scripts/upload_services/${UPLOAD_SERVICE}.sh $GITHUB_WORKSPACE/org.flameshot.flameshot-${VERSION}.${ARCH}.flatpak)
          echo "======no operation for you can see link in the log console====="
      - name: Artifact Upload
        uses: actions/upload-artifact@v2
        with:
          name: Linux-distribution-artifact
          path: |
            ${{ github.workspace }}/org.flameshot.Flameshot-*.${{ env.ARCH }}.flatpak
            ${{ github.workspace }}/org.flameshot.Flameshot-*.${{ env.ARCH }}.flatpak.sha256sum

  snap-pack:
    name: snap
    runs-on: ubuntu-20.04
    steps:
      - name: Checkout Source code
        if: github.event_name == 'push'
        uses: actions/checkout@v2
        with: 
          fetch-depth: 0
<<<<<<< HEAD
#          ref: master
=======
          ref: master
      - name: Checkout Source code
        if: github.event_name == 'pull_request'
        uses: actions/checkout@v2
        with: 
          fetch-depth: 0
          ref: ${{ github.event.pull_request.head.sha }}
>>>>>>> ac7142c4
      - name: Set env & Print flameshot version
        shell: bash
        run: |
          last_committed_tag=$(git tag -l --sort=-v:refname | head -1)
          git_revno=$(git rev-list $(git describe --tags --abbrev=0)..HEAD --count)
          git_hash=$(git rev-parse --short HEAD)
          echo "=======FLAMESHOT VERSION========"
          echo ${last_committed_tag:1}
          echo "Details: ${last_committed_tag}+git${git_revno}.${git_hash}"
          echo "================================"
          echo ::set-env name=VERSION::$(echo ${last_committed_tag:1})
      - name: Packaging snap
        uses: snapcore/action-build@v1
        id: snapcraft
        with:
          path: data
      - name: Rename snap name
        shell: bash
        run: |
          mkdir -p $GITHUB_WORKSPACE/build
          cp ${{ steps.snapcraft.outputs.snap }} $GITHUB_WORKSPACE/build/${PRODUCT}-${VERSION}-${RELEASE}.amd64.snap
      - name: SHA256Sum of snap package(daily build)
        run: |
          sha256sum $GITHUB_WORKSPACE/build/${PRODUCT}-${VERSION}-${RELEASE}.amd64.snap
          sha256sum $GITHUB_WORKSPACE/build/${PRODUCT}-${VERSION}-${RELEASE}.amd64.snap > $GITHUB_WORKSPACE/build/${PRODUCT}-${VERSION}-${RELEASE}.amd64.snap.sha256sum
          echo "================snap sha256sum download link=================="
          echo $(sh $GITHUB_WORKSPACE/scripts/upload_services/${UPLOAD_SERVICE}.sh $GITHUB_WORKSPACE/build/${PRODUCT}-${VERSION}-${RELEASE}.amd64.snap.sha256sum)
          echo "=====no operation for you can see link in the log console====="
      - name: Upload snap package(daily build)
        run: |
          echo "=======================snap download link======================"
          echo $(sh $GITHUB_WORKSPACE/scripts/upload_services/${UPLOAD_SERVICE}.sh $GITHUB_WORKSPACE/build/${PRODUCT}-${VERSION}-${RELEASE}.amd64.snap)
          echo "======no operation for you can see link in the log console====="
      - name: Artifact Upload
        uses: actions/upload-artifact@v2
        with:
          name: Linux-distribution-artifact
          path: |
            ${{ github.workspace }}/build/${{ env.PRODUCT }}-*-${{ env.RELEASE }}.amd64.snap
            ${{ github.workspace }}/build/${{ env.PRODUCT }}-*-${{ env.RELEASE }}.amd64.snap.sha256sum<|MERGE_RESOLUTION|>--- conflicted
+++ resolved
@@ -50,17 +50,13 @@
         uses: actions/checkout@v2
         with: 
           fetch-depth: 0
-<<<<<<< HEAD
 #          ref: master
-=======
-          ref: master
       - name: Checkout Source code
         if: github.event_name == 'pull_request'
         uses: actions/checkout@v2
-        with: 
+        with:
           fetch-depth: 0
           ref: ${{ github.event.pull_request.head.sha }}
->>>>>>> ac7142c4
       - name: Set env & Print flameshot version
         shell: bash
         run: |
@@ -119,17 +115,13 @@
         uses: actions/checkout@v1
         with:
           fetch-depth: 0
-<<<<<<< HEAD
 #          ref: master
-=======
-          ref: master
       - name: Checkout Source code
         if: github.event_name == 'pull_request'
         uses: actions/checkout@v1
-        with: 
+        with:
           fetch-depth: 0
           ref: refs/pull/${{ github.event.number }}/head
->>>>>>> ac7142c4
       - name: Set env & Print flameshot version
         shell: bash
         run: |
@@ -225,17 +217,13 @@
         uses: actions/checkout@v2
         with: 
           fetch-depth: 0
-<<<<<<< HEAD
 #          ref: master
-=======
-          ref: master
       - name: Checkout Source code
         if: github.event_name == 'pull_request'
         uses: actions/checkout@v2
-        with: 
+        with:
           fetch-depth: 0
           ref: ${{ github.event.pull_request.head.sha }}
->>>>>>> ac7142c4
       - name: Set env & Print flameshot version
         shell: bash
         run: |
@@ -322,17 +310,13 @@
         uses: actions/checkout@v2
         with: 
           fetch-depth: 0
-<<<<<<< HEAD
 #          ref: master
-=======
-          ref: master
       - name: Checkout Source code
         if: github.event_name == 'pull_request'
         uses: actions/checkout@v2
-        with: 
+        with:
           fetch-depth: 0
           ref: ${{ github.event.pull_request.head.sha }}
->>>>>>> ac7142c4
       - name: Set env & Print flameshot version
         shell: bash
         run: |
@@ -426,17 +410,13 @@
         uses: actions/checkout@v2
         with:
           fetch-depth: 0
-<<<<<<< HEAD
 #          ref: master
-=======
-          ref: master
       - name: Checkout Source code
         if: github.event_name == 'pull_request'
         uses: actions/checkout@v2
-        with: 
+        with:
           fetch-depth: 0
           ref: ${{ github.event.pull_request.head.sha }}
->>>>>>> ac7142c4
       - name: Set env & Print flameshot version
         shell: bash
         run: |
@@ -472,11 +452,7 @@
           sha256sum $GITHUB_WORKSPACE/org.flameshot.Flameshot-${VERSION}.${ARCH}.flatpak
           sha256sum $GITHUB_WORKSPACE/org.flameshot.Flameshot-${VERSION}.${ARCH}.flatpak > $GITHUB_WORKSPACE/org.flameshot.Flameshot-${VERSION}.${ARCH}.flatpak.sha256sum
           echo "================flatpak sha256sum download link===================="
-<<<<<<< HEAD
-          echo $(sh $GITHUB_WORKSPACE/scripts/upload_services/${UPLOAD_SERVICE}.sh $GITHUB_WORKSPACE/org.flameshot.flameshot-${VERSION}.${ARCH}.flatpak.sha256sum)
-=======
           echo $(sh $GITHUB_WORKSPACE/scripts/upload_services/${UPLOAD_SERVICE}.sh $GITHUB_WORKSPACE/org.flameshot.Flameshot-${VERSION}.${ARCH}.flatpak.sha256sum)
->>>>>>> ac7142c4
           echo "========no operation for you can see link in the log console======="
       - name: Upload flatpak package(daily build)
         run: |
@@ -500,17 +476,13 @@
         uses: actions/checkout@v2
         with: 
           fetch-depth: 0
-<<<<<<< HEAD
 #          ref: master
-=======
-          ref: master
       - name: Checkout Source code
         if: github.event_name == 'pull_request'
         uses: actions/checkout@v2
-        with: 
+        with:
           fetch-depth: 0
           ref: ${{ github.event.pull_request.head.sha }}
->>>>>>> ac7142c4
       - name: Set env & Print flameshot version
         shell: bash
         run: |
